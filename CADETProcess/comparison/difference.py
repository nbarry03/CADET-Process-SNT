from __future__ import annotations

import copy
from abc import abstractmethod
from functools import wraps
from typing import Any, Callable, Optional, Union

import numpy as np
from scipy.integrate import simpson
from scipy.special import expit

from CADETProcess import CADETProcessError
from CADETProcess.dataStructure import UnsignedInteger
from CADETProcess.metric import MetricBase
from CADETProcess.reference import FractionationReference, ReferenceBase, ReferenceIO
from CADETProcess.solution import (
    SolutionBase,
    SolutionIO,
    slice_solution,
    slice_solution_front,
)

from .peaks import find_breakthroughs, find_peaks
from .shape import pearson, pearson_offset

__all__ = [
    "DifferenceBase",
    "calculate_sse",
    "calculate_rmse",
    "SSE",
    "RMSE",
    "NRMSE",
    "Norm",
    "L1",
    "L2",
    "AbsoluteArea",
    "RelativeArea",
    "Shape",
    "ShapeFront",
    "PeakHeight",
    "PeakPosition",
    "BreakthroughHeight",
    "BreakthroughPosition",
    "FractionationSSE",
<<<<<<< HEAD
    "ThresholdPeak"
=======
>>>>>>> 1bee7221
]


def sigmoid_distance(
    measurement: Union[float, np.ndarray],
    target: Union[float, np.ndarray],
    normalization: float = 1,
) -> float | np.ndarray:
    """
    Calculate the distance between two values using a sigmoid function.

    The distance is defined as the sigmoid transformation of the difference between the
    measurement and target values, normalized by a user-specified factor.

    Parameters
    ----------
    measurement : float or numpy.ndarray
        The measurement value(s).
    target : float or numpy.ndarray
        The target value(s).
    normalization : float, optional
        The factor to use for normalization. Default is 1.

    Returns
    -------
    float or numpy.ndarray
        The sigmoid distance between the measurement and target values.

    Examples
    --------
    >>> sigmoid_distance(3, 5)
    0.7310585786300049

    >>> sigmoid_distance([1, 2, 3], [3, 2, 1])
    array([0.73105858, 0.5       , 0.26894142])
    """
    input = (measurement - target) / normalization
    output = np.abs(2 * expit(input) - 1)
    return output


class DifferenceBase(MetricBase):
    """
    Base class for difference metric evaluation between a reference and a solution.

    Parameters
    ----------
    reference : ReferenceBase
        Reference used for calculating difference metric.
    components : {str, list}, optional
        Solution components to be considered.
        If None, all components are considered. The default is None.
    use_total_concentration : bool, optional
        If True, use sum of all components. The default is False.
    use_total_concentration_components : bool, optional
        If True, sum concentration of species. The default is True.
    start : float, optional
        End time of solution slice to be considered. The default is None.
    end : float, optional
        End time of solution slice to be considered. The default is None.
    transform : callable, optional
        Function to transform solution. The default is None.
    resample : bool, optional
        If True, resample data. The default is True.
    smooth : bool, optional
        If True, smooth data. The default is False.
    normalize : bool, optional
        If True, normalize data. The default is False.
    """

    _valid_references: tuple[type] = ()

    def __init__(
        self,
        reference: ReferenceBase,
        components: Optional[dict[str, list]] = None,
        use_total_concentration: bool = False,
        use_total_concentration_components: bool = True,
        start: Optional[float] = None,
        end: Optional[float] = None,
        transform: Optional[Callable] = None,
        only_transforms_array: bool = True,
        resample: bool = True,
        smooth: bool = False,
        normalize: bool = False,
    ) -> None:
        """
        Initialize an instance of DifferenceBase.

        Parameters
        ----------
        reference : ReferenceBase
            Reference used for calculating difference metric.
        components : {str, list}, optional
            Solution components to be considered.
            If None, all components are considered. The default is None.
        use_total_concentration : bool, optional
            If True, use sum of all components. The default is False.
        use_total_concentration_components : bool, optional
            If True, sum concentration of species. The default is True.
        start : float, optional
            End time of solution slice to be considerd. The default is None.
        end : float, optional
            End time of solution slice to be considerd. The default is None.
        transform : callable, optional
            Function to transform solution. The default is None.
        only_transforms_array: bool, optional
            If True, only transform np array of solution object. The default is True.
        resample : bool, optional
            If True, resample data. The default is True.
        smooth : bool, optional
            If True, smooth data. The default is False.
        normalize : bool, optional
            If True, normalize data. The default is False.
        """
        self.components = components
        self.use_total_concentration = use_total_concentration
        self.use_total_concentration_components = use_total_concentration_components
        self.start = start
        self.end = end
        self.transform = transform
        self.only_transforms_array = only_transforms_array
        self.resample = resample
        self.smooth = smooth
        self.normalize = normalize
        self.reference = reference

    @property
    def n_metrics(self) -> int:
        """int: Number of metrics."""
        return self.reference.solution.shape[-1]

    @property
    def bad_metrics(self) -> list:
        """list: Worst case values for each metric."""
        return self.n_metrics * [np.inf]

    @property
    def reference(self) -> SolutionBase:
        """SolutionBase: The reference solution."""
        return self._reference

    @reference.setter
    def reference(self, reference: SolutionBase) -> None:
        if not isinstance(reference, self._valid_references):
            raise TypeError(
                f"Invalid reference type: {type(reference)}. "
                f"Expected types: {self._valid_references}."
            )

        reference = copy.deepcopy(reference)
        self.reference_original = reference

        if self.resample:
            reference = reference.resample()
        if self.normalize:
            reference = reference.normalize()
        if self.smooth:
            reference = reference.smooth_data()

        reference = slice_solution(
            reference,
            self.components,
            self.use_total_concentration,
            self.use_total_concentration_components,
            coordinates={"time": (self.start, self.end)},
        )

        self._reference = reference

    def checks_dimensions(func: Callable) -> Callable:
        """Wrap method automatically check reference and solution dimensions."""

        @wraps(func)
        def wrapper(
            self: DifferenceBase,
            solution: SolutionBase,
            *args: Any,
            **kwargs: Any,
        ) -> Any:
            """Automatically check reference and solution dimensions before further processing."""
            if solution.solution.shape != self.reference.solution.shape:
                raise CADETProcessError("Simulation shape does not match experiment")
            value = func(self, solution, *args, **kwargs)
            return value

        return wrapper

    def slices_solution(func: Callable) -> Callable:
        """Wrap method to automatically slice solution."""

        @wraps(func)
        def wrapper(
            self: "DifferenceBase",
            solution: SolutionBase,
            slice: bool = True,
            *args: Any,
            **kwargs: Any,
        ) -> Any:
            """Automatically slice solution before further processing."""
            if slice:
                solution = slice_solution(
                    solution,
                    self.components,
                    self.use_total_concentration,
                    self.use_total_concentration_components,
                    coordinates={"time": (self.start, self.end)},
                )

            value = func(self, solution, *args, **kwargs)

            return value

        return wrapper

    def resamples_normalizes_and_smoothes_solution(func: Callable) -> Callable:
        """Wrap method to automatically resample, normalize, and smooth solution."""

        @wraps(func)
        def wrapper(
            self: DifferenceBase,
            solution: SolutionBase,
            *args: Any,
            **kwargs: Any,
        ) -> Any:
            """Automatically resample, normalize, and smooth solution before further processing."""
            solution = copy.deepcopy(solution)
            if self.resample:
                solution = solution.resample(
                    self.reference.time[0],
                    self.reference.time[-1],
                    len(self.reference.time),
                )
            if self.normalize:
                solution = solution.normalize()
            if self.smooth:
                solution = solution.smooth_data()

            value = func(self, solution, *args, **kwargs)
            return value

        return wrapper

    def transforms_solution(func: Callable) -> Callable:
        """Wrap method s.t. solution is automatically transformed."""

        @wraps(func)
        def wrapper(
            self: DifferenceBase,
            solution: SolutionBase,
            *args: Any,
            **kwargs: Any,
        ) -> Any:
            """Automatically transforme solution data before further processing."""
            if self.transform is not None:
                solution = copy.deepcopy(solution)

                if self.only_transforms_array:
                    solution.solution = self.transform(solution.solution)
                else:
                    solution = self.transform(solution)

            value = func(self, solution, *args, **kwargs)
            return value

        return wrapper

    @abstractmethod
    def _evaluate(self) -> np.ndarray:
        """
        Abstract method to compute the difference metric.

        Returns
        -------
        np.ndarray
            The computed difference metric.
        """
        return

    @resamples_normalizes_and_smoothes_solution
    @slices_solution
    @transforms_solution
    @checks_dimensions
    def evaluate(self, solution: SolutionBase) -> np.ndarray:
        """
        Compute the difference between the reference solution and the input solution.

        Parameters
        ----------
        solution : Solution
            The solution to compare with the reference solution.

        Returns
        -------
        np.ndarray
            The difference between the two solutions.
        """
        metric = self._evaluate(solution)
        return metric

    __call__ = evaluate

    @resamples_normalizes_and_smoothes_solution
    @slices_solution
    @transforms_solution
    def slice_and_transform(self, solution: SolutionBase) -> SolutionBase:
        """
        Slice the solution and applies the transform callable (if defined).

        Parameters
        ----------
        solution : Solution
            The solution to slice and transform.

        Returns
        -------
        Solution
            The sliced and transformed solution.
        """
        return solution


def calculate_sse(simulation: np.ndarray, reference: np.ndarray) -> np.ndarray:
    """
    Calculate the sum of squared errors (SSE) between simulation and reference.

    Parameters
    ----------
    simulation : np.ndarray
        Array of simulated values.
    reference : np.ndarray
        Array of reference values.

    Returns
    -------
    np.ndarray
        The SSE between simulation and reference.
    """
    return np.sum((simulation - reference) ** 2, axis=0)


class SSE(DifferenceBase):
    """Sum of squared errors (SSE) difference metric."""

    _valid_references = (ReferenceIO, SolutionIO)

    def _evaluate(self, solution: SolutionBase) -> np.ndarray:
        sse = calculate_sse(solution.solution, self.reference.solution)

        return sse


def calculate_rmse(simulation: np.ndarray, reference: np.ndarray) -> np.ndarray:
    """
    Calculate the root mean squared error (RMSE) between simulation and reference.

    Parameters
    ----------
    simulation : np.ndarray
        Array of simulated values.
    reference : np.ndarray
        Array of reference values.

    Returns
    -------
    np.ndarray
        The RMSE between simulation and reference.
    """
    return np.sqrt(np.mean((simulation - reference) ** 2, axis=0))


class RMSE(DifferenceBase):
    """Root mean squared errors (RMSE) difference metric."""

    _valid_references = (SolutionIO, ReferenceIO)

    def _evaluate(self, solution: SolutionBase) -> np.ndarray:
        rmse = calculate_rmse(solution.solution, self.reference.solution)

        return rmse


class NRMSE(DifferenceBase):
    """Normalized root mean squared errors (RRMSE) difference metric."""

    _valid_references = (SolutionIO, ReferenceIO)

    def _evaluate(self, solution: SolutionBase) -> np.ndarray:
        rmse = calculate_rmse(solution.solution, self.reference.solution)
        nrmse = rmse / np.max(self.reference.solution, axis=0)

        return nrmse


class Norm(DifferenceBase):
    """
    Norm difference metric.

    Attributes
    ----------
    order : int
        The order of the norm.
    """

    _valid_references = (SolutionIO, ReferenceIO)

    order = UnsignedInteger()

    def _evaluate(self, solution: SolutionBase) -> float:
        norm = np.linalg.norm(
            (solution.solution - self.reference.solution), ord=self.order
        )

        return norm


class L1(Norm):
    """L1 norm difference metric."""

    order = 1


class L2(Norm):
    """L2 norm difference metric."""

    order = 2


class AbsoluteArea(DifferenceBase):
    """Absolute difference in area difference metric."""

    _valid_references = (SolutionIO, ReferenceIO)

    def _evaluate(self, solution: SolutionBase) -> Union[float, np.ndarray]:
        """
        np.ndarray: Absolute difference in area compared to reference.

        Parameters
        ----------
        solution : SolutionIO
            Concentration profile of simulation.
        """
        area_ref = simpson(self.reference.solution, self.reference.time, axis=0)
        area_sol = simpson(solution.solution, solution.time, axis=0)

        return abs(area_ref - area_sol)


class RelativeArea(DifferenceBase):
    """Relative difference in area difference metric."""

    _valid_references = (SolutionIO, ReferenceIO)

    def _evaluate(self, solution: SolutionBase) -> Union[np.ndarray, float]:
        """
        Calculate relative difference in area compared to reference.

        Parameters
        ----------
        solution : SolutionIO
            Concentration profile of simulation.

        Returns
        -------
        np.ndarray
            The relative difference in area comared to reference.
        """
        area_ref = simpson(self.reference.solution, x=self.reference.time, axis=0)
        area_new = simpson(solution.solution, x=solution.time, axis=0)

        return abs(area_ref - area_new) / area_ref


class Shape(DifferenceBase):
    """
    Shape similarity difference metric.

    The similarity is calculated using the Pearson correlation between the reference
    and solution profiles, as well as the time offset between their peak positions, and
    the peak height of the solution profile. Additionally, if `use_derivative` is set to
    True, the similarity is also calculated using the Pearson correlation of the derivative
    profiles, and the minimum and maximum peak heights of the derivative profile.

    Attributes
    ----------
    n_metrics : int
        Number of similarity metrics calculated by the class.
    labels : list of str
        List of labels for each similarity metric calculated by the class.

    Raises
    ------
    CADETProcessError
        If `components` is not None and has more than one element.

    Notes
    -----
    Currently, this class only works for single-component systems with one peak.
    """

    _valid_references = (SolutionIO, ReferenceIO)

    @wraps(DifferenceBase.__init__)
    def __init__(
        self,
        *args: Any,
        use_derivative: bool = True,
        normalize_metrics: bool = True,
        normalization_factor: Optional[float] = None,
        **kwargs: Any,
    ) -> None:
        """
        Initialize Shape metric.

        Parameters
        ----------
        *args :
            Positional arguments for DifferenceBase.
        use_derivative : bool, optional
            If True, use the derivative profiles to calculate similarity.
            Default is True.
        normalize_metrics : bool, optional
            If True, normalize the similarity metrics to a range of [0, 1] using a
            sigmoid function.
            Default is True.
        normalization_factor : float, optional
            Normalization factor used by the sigmoid function.
            Default is None, which sets it to 1/10 of the simulation time.
        **kwargs : dict
            Keyword arguments passed to the base class constructor.
        """
        super().__init__(*args, **kwargs)

        if self.reference.n_comp > 1 and not self.use_total_concentration:
            if self.components is not None and len(self.components) == 1:
                pass
            else:
                raise CADETProcessError(
                    "Shape currently only supports single component."
                )

        self.use_derivative = use_derivative
        if use_derivative:
            self.reference_der = self.reference.derivative

        self.normalize_metrics = normalize_metrics
        if normalization_factor is None:
            normalization_factor = self.reference.time[-1] / 10
        self.normalization_factor = normalization_factor

    @property
    def n_metrics(self) -> int:
        """int: Number of metrics."""
        n_metrics = 2

        if self.use_derivative:
            n_metrics += 1

        return n_metrics

    @property
    def labels(self) -> list:
        """list[str]: List of difference metric names."""
        labels = ["Pearson Correleation", "Time offset"]
        if self.use_derivative:
            labels += ["Pearson Correlation Derivative"]
        return labels

    def _evaluate(self, solution: SolutionIO) -> np.ndarray:
        """
        Evaluate the Shape similarity using Pearson correlation.

        Parameters
        ----------
        solution : SolutionIO
            Concentration profile of simulation.

        Returns
        -------
        np.ndarray
            Array of similarity metrics.
        """
        corr, offset_original = pearson(
            self.reference.time,
            self.reference.solution_interpolated.solutions[0],
            solution.solution_interpolated.solutions[0],
        )

        if self.normalize_metrics:
            offset = sigmoid_distance(
                offset_original, target=0, normalization=self.normalization_factor
            )
        else:
            offset = np.abs(offset_original)

        if not self.use_derivative:
            return np.array([corr, offset])

        corr_der = pearson_offset(
            self.reference_der.time,
            self.reference_der.solution_interpolated.solutions[0],
            solution.derivative.solution_interpolated.solutions[0],
            offset_original,
        )

        return np.array(
            [
                corr,
                offset,
                corr_der,
            ]
        )


class ShapeFront(Shape):
    """
    ShapeFront similarity difference metric.

    This class extends the Shape metric by focusing on the front of a peak for
    similarity calculations.

    Attributes
    ----------
    n_metrics : int
        Number of similarity metrics calculated by the class.
    labels : list of str
        List of labels for each similarity metric calculated by the class.

    Notes
    -----
    This class is designed for single-component systems with one peak.
    """

    def __init__(
        self,
        *args: Any,
        min_percent: Optional[float] = 0.02,
        max_percent: Optional[float] = 0.98,
        use_max_slope: Optional[bool] = False,
        **kwargs: Any,
    ) -> None:
        """
        Initialize ShapeFront metric.

        Parameters
        ----------
        *args
            Positional arguments for Shape.
        min_percent : Optional[float], default=0.02
            The minimum percentage value for the metric.
        max_percent : Optional[float], default=0.98
            The maximum percentage value for the metric.
        use_max_slope : Optional[bool], default=False
            If True, use the maximum slope in calculations.
        **kwargs : dict
            Keyword arguments for Shape.
        """
        super().__init__(*args, **kwargs)

        self.min_percent = min_percent
        self.max_percent = max_percent
        self.use_max_slope = use_max_slope

        self.reference_front, idx_min, idx_max = slice_solution_front(
            self.reference,
            self.min_percent,
            self.max_percent,
            use_max_slope=use_max_slope,
            return_indices=True,
        )

        if self.use_derivative:
            self.reference_der_front = copy.deepcopy(self.reference_der)
            self.reference_der_front.solution[:] = 0
            self.reference_der_front.solution[idx_min : idx_max + 1] = (
                self.reference_der.solution[idx_min : idx_max + 1]
            )
            self.reference_der_front.update_solution()

    def _evaluate(self, solution: SolutionIO) -> np.ndarray:
        """
        Evaluate the ShapeFront similarity using Pearson correlation.

        Parameters
        ----------
        solution : SolutionIO
            Concentration profile of simulation.

        Returns
        -------
        np.ndarray
            Array of similarity metrics.
        """
        times = solution.time

        solution_front, idx_min, idx_max = slice_solution_front(
            solution,
            self.min_percent,
            self.max_percent,
            use_max_slope=self.use_max_slope,
            return_indices=True,
        )

        corr, offset_original = pearson(
            times,
            self.reference_front.solution_interpolated.solutions[0],
            solution_front.solution_interpolated.solutions[0],
        )

        if self.normalize_metrics:
            offset = sigmoid_distance(
                offset_original, target=0, normalization=self.normalization_factor
            )
        else:
            offset = np.abs(offset_original)

        if not self.use_derivative:
            return np.array([corr, offset])

        solution_der = solution.derivative

        solution_der_front = copy.deepcopy(solution_der)
        solution_der_front.solution[:] = 0
        solution_der_front.solution[idx_min : idx_max + 1] = (
                solution_der.solution[idx_min : idx_max + 1]
        )
        solution_der_front.update_solution()

        corr_der = pearson_offset(
            self.reference_der_front.time,
            self.reference_der_front.solution_interpolated.solutions[0],
            solution_der_front.solution_interpolated.solutions[0],
            offset_original,
        )

        return np.array(
            [
                corr,
                offset,
                corr_der,
            ]
        )


class PeakHeight(DifferenceBase):
    """
    Absolute difference in peak height difference metric.

    Attributes
    ----------
    find_minima : bool
        Indicates whether the minima instead of maxima of the peaks are found.
    reference_peaks : list of tuple
        Contains the peaks found in the reference.
    normalize_metrics : bool
        Indicates whether normalization is applied to the peak height difference scores.
    normalization_factor : list of list
        Contains the normalization factors for each peak in each component.
    """

    _valid_references = (SolutionIO, ReferenceIO)

    @wraps(DifferenceBase.__init__)
    def __init__(
        self,
        *args: Any,
        find_minima: bool = False,
        normalize_metrics: bool = True,
        normalization_factor: Optional[float] = None,
        **kwargs: Any,
    ) -> None:
        """
        Initialize the PeakHeight object.

        Parameters
        ----------
        *args : tuple
            Positional arguments passed to the base class constructor.
        find_minima : bool, optional
            If True, finds the minima instead of maxima of the peaks, by default False.
        normalize_metrics : bool, optional
            If True, applies normalization to the peak height difference scores.
            The default is True.
        normalization_factor : int or None, optional
            If not None, sets the normalization factor to a constant value for all peaks.
            If None, calculates the normalization factor based on the reference peaks
            The default is None.
        **kwargs : dict
            Keyword arguments passed to the base class constructor.
        """
        super().__init__(*args, **kwargs)

        self.find_minima = find_minima
        self.reference_peaks = find_peaks(self.reference, find_minima=find_minima)

        self.normalize_metrics = normalize_metrics
        if normalization_factor is None:
            normalization_factor = [
                [peak[1] for peak in self.reference_peaks[i]]
                for i in range(self.reference.n_comp)
            ]
        else:
            normalization_factor = [
                len(self.reference_peaks[i]) * [normalization_factor]
                for i in range(self.reference.n_comp)
            ]
        self.normalization_factor = normalization_factor

    @property
    def n_metrics(self) -> int:
        """int: Number of metrics."""
        return sum([len(peak) for peak in self.reference_peaks])

    def _evaluate(self, solution: SolutionIO) -> np.ndarray:
        """
        Calculate difference in peak height (concentration).

        Parameters
        ----------
        solution : SolutionIO
            Concentration profile of simulation.

        Returns
        -------
        np.ndarray
            Array of difference in peak height (concentration).
        """
        solution_peaks = find_peaks(solution, find_minima=self.find_minima)

        if self.normalize_metrics:
            score = [
                sigmoid_distance(sol[1], ref[1], factor)
                for i in range(self.reference.n_comp)
                for ref, sol, factor in zip(
                    self.reference_peaks[i],
                    solution_peaks[i],
                    self.normalization_factor,
                )
            ]
        else:
            score = [
                ref[1] - sol[1]
                for i in range(self.reference.n_comp)
                for ref, sol in zip(self.reference_peaks[i], solution_peaks[i])
            ]

        return np.abs(score).flatten()


class PeakPosition(DifferenceBase):
    """
    Absolute difference in peak peak position difference metric.

    Attributes
    ----------
    reference_peaks : list of tuple
        Contains the peaks found in the reference.
    normalize_metrics : bool
        Indicates whether normalization is applied to the peak height difference scores.
    normalization_factor : list of list
        Contains the normalization factors for each peak in each component.
    """

    _valid_references = (SolutionIO, ReferenceIO)

    @wraps(DifferenceBase.__init__)
    def __init__(
        self,
        *args: Any,
        normalize_metrics: bool = True,
        normalization_factor: Optional[float] = None,
        **kwargs: Any,
    ) -> None:
        """
        Initialize PeakPosition object.

        Parameters
        ----------
        *args : tuple
            Positional arguments to pass to the parent class constructor.
        normalize_metrics : bool, optional
            Whether to normalize the difference metrics, by default True.
        normalization_factor : float or list of float, optional
            Normalization factor(s) to use for the difference metric(s). If a single
            float is given, it will be used for all the metrics. If a list of floats is
            given, it must have one element per component in the reference, by default
            None.
        **kwargs : dict
            Keyword arguments passed to the base class constructor.
        """
        super().__init__(*args, **kwargs)

        self.reference_peaks = find_peaks(self.reference)

        self.normalize_metrics = normalize_metrics
        if normalization_factor is None:
            normalization_factor = [
                [peak[0] for peak in self.reference_peaks[i]]
                for i in range(self.reference.n_comp)
            ]
        else:
            normalization_factor = [
                len(self.reference_peaks[i]) * [normalization_factor]
                for i in range(self.reference.n_comp)
            ]

        self.normalization_factor = normalization_factor

    @property
    def n_metrics(self) -> int:
        """int: Number of metrics."""
        return sum([len(peak) for peak in self.reference_peaks])

    def _evaluate(self, solution: SolutionIO) -> np.ndarray:
        """
        Calculate difference in peak position (time).

        Parameters
        ----------
        solution : SolutionIO
            Concentration profile of simulation.

        Returns
        -------
        np.ndarray
            The difference in peak position.
        """
        solution_peaks = find_peaks(solution)

        if self.normalize_metrics:
            score = [
                sigmoid_distance(sol[0], ref[0], factor)
                for i in range(self.reference.n_comp)
                for ref, sol, factor in zip(
                    self.reference_peaks[i],
                    solution_peaks[i],
                    self.normalization_factor[i],
                )
            ]
        else:
            score = [
                ref[0] - sol[0]
                for i in range(self.reference.n_comp)
                for ref, sol in zip(self.reference_peaks[i], solution_peaks[i])
            ]

        return np.abs(score).flatten()


class BreakthroughHeight(DifferenceBase):
    """
    Absolute difference in breakthrough curve height difference metric.

    Attributes
    ----------
    normalize_metrics : bool
        Whether to normalize the difference scores based on a sigmoid function.
    reference_bt : list of tuple
        List of breakthrough curves in the reference solution.
    """

    _valid_references = (SolutionIO, ReferenceIO)

    @wraps(DifferenceBase.__init__)
    def __init__(
        self, *args: Any, normalize_metrics: bool = True, **kwargs: Any
    ) -> None:
        """
        Initialize BreakthroughHeight metric.

        Parameters
        ----------
        *args : tuple
            Positional arguments to pass to the base class constructor.
        normalize_metrics : bool, optional
            Whether to normalize the difference scores based on a sigmoid function.
            Default is True.
        **kwargs : dict
            Keyword arguments passed to the base class constructor.
        """
        super().__init__(*args, **kwargs)

        self.normalize_metrics = normalize_metrics
        self.reference_bt = find_breakthroughs(self.reference)

    @property
    def n_metrics(self) -> int:
        """int: Number of metrics."""
        return len(self.reference_bt)

    def _evaluate(self, solution: SolutionIO) -> np.ndarray:
        """
        Calculate difference in breakthrough height (concentration).

        Parameters
        ----------
        solution : SolutionIO
            Concentration profile of simulation.

        Returns
        -------
        np.ndarray:
            The difference in breakthrough height.
        """
        solution_bt = find_breakthroughs(solution)

        if self.normalize_metrics:
            score = [
                sigmoid_distance(sol[1], ref[1])
                for ref, sol in zip(self.reference_bt, solution_bt)
            ]
        else:
            score = [ref[1] - sol[1] for ref, sol in zip(self.solution_bt, solution_bt)]

        return np.abs(score)


class BreakthroughPosition(DifferenceBase):
    """Absolute difference in breakthrough curve position difference metric."""

    _valid_references = (SolutionIO, ReferenceIO)

    @wraps(DifferenceBase.__init__)
    def __init__(
        self,
        *args: Any,
        normalize_metrics: bool = True,
        normalization_factor: Optional[float] = None,
        **kwargs: Any,
    ) -> None:
        """
        Initialize the BreakthroughPosition object.

        Parameters
        ----------
        *args :
            Positional arguments for DifferenceBase.
        normalize_metrics : bool, optional
            Whether to normalize the metrics. Default is True.
        normalization_factor : float, optional
            Factor to use for normalization.
            If None, it is set to the maximum of the difference between the reference
            breakthrough and the start time, and the difference between the end time and
            the reference breakthrough.
        **kwargs : dict
            Keyword arguments passed to the base class constructor.
        """
        super().__init__(*args, **kwargs)

        self.reference_bt = find_breakthroughs(self.reference)

        t_min = self.reference.time[0]
        t_max = self.reference.time[-1]

        self.normalize_metrics = normalize_metrics
        if normalization_factor is None:
            normalization_factor = max(
                self.reference_bt[0] - t_min, t_max - self.reference_bt[0]
            )
        self.normalization_factor = normalization_factor

    @property
    def n_metrics(self) -> int:
        """int: Number of metrics."""
        return len(self.reference_bt)

    def _evaluate(self, solution: SolutionIO) -> np.ndarray:
        """
        Calculate difference in breakthrough position (time).

        Parameters
        ----------
        solution : SolutionIO
            Concentration profile of simulation.

        Returns
        -------
        np.ndarray:
            The difference in breakthrough position.
        """
        solution_bt = find_breakthroughs(solution)

        if self.normalize_metrics:
            score = [
                sigmoid_distance(sol[0], ref[0], self.normalization_factor)
                for ref, sol in zip(self.reference_bt, solution_bt)
            ]
        else:
            score = [ref[0] - sol[0] for ref, sol in zip(self.solution_bt, solution_bt)]

        return np.abs(score)


class FractionationSSE(DifferenceBase):
    """Fractionation based score using SSE."""

    _valid_references = FractionationReference

    @wraps(DifferenceBase.__init__)
    def __init__(
        self,
        *args: Any,
        normalize_metrics: bool = True,
        normalization_factor: Optional[float] = None,
        **kwargs: Any,
    ) -> None:
        """
        Initialize the FractionationSSE object.

        Parameters
        ----------
        *args :
            Positional arguments for DifferenceBase.
        normalize_metrics : bool, optional
            Whether to normalize the metrics. Default is True.
        normalization_factor : float, optional
            Factor to use for normalization.
            If None, it is set to the maximum of the difference between the reference
            breakthrough and the start time, and the difference between the end time and
            the reference breakthrough.
        **kwargs : dict
            Keyword arguments passed to the base class constructor.
        """
        super().__init__(*args, resample=False, only_transforms_array=False, **kwargs)

        if not isinstance(self.reference, FractionationReference):
            raise TypeError(
                "FractionationSSE can only work with FractionationReference"
            )

        def transform(solution: SolutionIO) -> SolutionIO:
            """Transform solution."""
            solution = copy.deepcopy(solution)
            solution_fractions = [
                solution.create_fraction(frac.start, frac.end)
                for frac in self.reference.fractions
            ]

            solution.time = np.array(
                [(frac.start + frac.end) / 2 for frac in solution_fractions]
            )
            solution.solution = np.array(
                [frac.concentration for frac in solution_fractions]
            )

            return solution

        self.transform = transform

    def _evaluate(self, solution: SolutionIO) -> np.ndarray:
        """
        Calculate the sum of squared errors between the solution and a reference solution.

        Parameters
        ----------
        solution : SolutionIO
            An object containing the concentration profile of the simulation to be evaluated.

        Returns
        -------
        np.ndarray
            The sum of squared errors (SSE) between the solution and the reference solution.
        """
        sse = calculate_sse(solution.solution, self.reference.solution)

        return sse


def threshold_peak(
        solution:np.ndarray,
        reference:np.ndarray,
        bt_start: int,
        bt_end: int
        ) -> float:
    sliced_solution = solution[bt_start:bt_end]
    sliced_reference = reference[bt_start:bt_end]

    def get_points(ads_array):
        min = ads_array.min()
        max = ads_array.max()
        return min, max

    # Get bt min and max, calculate bt height
    solution_points = get_points(sliced_solution)
    reference_points = get_points(sliced_reference)

    # Get peak height after breakthrough
    # Delta is between peak height and breakthrough height
    def get_delta(des_array, bt_max):
        peak_height = des_array.max()
        return peak_height - bt_max

    solution_delta = get_delta(solution[bt_end:], solution_points[1])
    reference_delta = get_delta(reference[bt_end:], reference_points[1])

    # Calculate bt NRMSE
    # rmse = calculate_rmse(sliced_solution, sliced_reference)
    # nrmse = rmse / np.max(sliced_reference, axis=0)

    # return np.array([
    #     float(abs(solution_points[0] - reference_points[0])),
    #     float(abs(solution_points[1] - reference_points[1])),
    #     float(nrmse),
    #     float(abs(solution_delta - reference_delta))
    # ])
    return float(abs(solution_delta - reference_delta))


class ThresholdPeak(DifferenceBase):
    # TODO: Docs
    _valid_references = (SolutionIO, ReferenceIO)

    def __init__(
            self,
            *args: Any,
            bt_start: int = 736,        # Temp hardcoded
            bt_end: int = 3713,         # Temp hardcoded
            **kwargs: Any,
    ) -> None:
        super().__init__(*args, **kwargs)
        self.bt_start = bt_start
        self.bt_end = bt_end

    # def __str__(self):
    #     return "ThresholdPeak"

    @property
    def n_metrics(self) -> int:
        return 1

    # @property
    # def labels(self) -> list:
    #     return [
    #         # "breakthrough_min",
    #         # "breakthrough_max",
    #         # "breakthrough_nrmse",
    #         "peak_delta"
    #         ]

    def _evaluate(self, solution: SolutionIO) -> np.ndarray:
        return threshold_peak(
            solution.solution,
            self.reference.solution,
            self.bt_start,
            self.bt_end
        )<|MERGE_RESOLUTION|>--- conflicted
+++ resolved
@@ -42,10 +42,7 @@
     "BreakthroughHeight",
     "BreakthroughPosition",
     "FractionationSSE",
-<<<<<<< HEAD
     "ThresholdPeak"
-=======
->>>>>>> 1bee7221
 ]
 
 
