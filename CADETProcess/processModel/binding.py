--- conflicted
+++ resolved
@@ -590,10 +590,6 @@
         Parameters describing the ion-exchange characteristics (IEX).
         Length depends on `n_comp`.
     hydrophobicity : list of floats.
-<<<<<<< HEAD
-    hydrophobicity : list of floats.
-=======
->>>>>>> 1bee7221
         Parameters describing the hydrophobicity (HIC).
         Length depends on `n_comp`.
     component_mode : list of unsigned integers.
@@ -604,21 +600,12 @@
         Length depends on `n_comp`.
     """
 
-<<<<<<< HEAD
     adsorption_rate = SizedUnsignedList(size='n_comp')
     desorption_rate = SizedUnsignedList(size='n_comp')
     capacity = SizedUnsignedList(size='n_comp')
     ion_exchange_characteristic = SizedFloatList(size='n_comp')
     beta = ion_exchange_characteristic
-    hydrophobicity = SizedList(size='n_comp')
-=======
-    adsorption_rate = SizedUnsignedList(size="n_comp")
-    desorption_rate = SizedUnsignedList(size="n_comp")
-    capacity = SizedUnsignedList(size="n_comp")
-    ion_exchange_characteristic = SizedUnsignedList(size="n_comp")
-    beta = ion_exchange_characteristic
     hydrophobicity = SizedFloatList(size="n_comp")
->>>>>>> 1bee7221
     gamma = hydrophobicity
     component_mode = SizedUnsignedIntegerList(size="n_comp", ub=2)
 
