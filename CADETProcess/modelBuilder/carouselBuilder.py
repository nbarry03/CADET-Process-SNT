import warnings
from copy import deepcopy
from functools import wraps
<<<<<<< HEAD
from typing import Any, Iterable, List, NoReturn, Optional, Tuple, Union
=======
from typing import Any, NoReturn, Optional, Union
>>>>>>> 1bee7221

import matplotlib.pyplot as plt
import numpy as np
import numpy.typing as npt
from addict import Dict
from matplotlib.axes import Axes
from matplotlib.figure import Figure

from CADETProcess import CADETProcessError, SimulationResults, plotting
from CADETProcess.dataStructure import (
    Integer,
    Structure,
    UnsignedFloat,
    UnsignedInteger,
)
from CADETProcess.processModel import (
    BindingBaseClass,
    ComponentSystem,
    Cstr,
    FlowSheet,
    Inlet,
    Langmuir,
    Linear,
    Outlet,
    Process,
    TubularReactor,
    TubularReactorBase,
    UnitBaseClass,
)
from CADETProcess.solution import SolutionBase

__all__ = [
    "SerialZone",
    "ParallelZone",
    "CarouselBuilder",
<<<<<<< HEAD
    "SerialCarouselBuilder",
=======
>>>>>>> 1bee7221
    "SMBBuilder",
    "LinearSMBBuilder",
    "LangmuirSMBBuilder",
]


class Column:
    def __init__(self, index: int, subunits: List[TubularReactorBase]) -> NoReturn:
        """
        Initialize a Column instance.

        Parameters
        ----------
        index : int
            Column index number.
        subunits : List[TubularReactorBase]
            List of column subunits that comprise the column.
        """
        self.index = index
        self.subunits = subunits

    @property
    def top(self) -> TubularReactorBase:
        return self.subunits[0]

    @property
    def bottom(self) -> TubularReactorBase:
        return self.subunits[-1]


class ZoneBaseClass(UnitBaseClass):
    """
    Base class for a multi-column zone with configurable columns and flow directions.

    Attributes
    ----------
    n_columns : UnsignedInteger
        The number of columns in the zone.
    flow_direction : Integer
        The flow direction in the zone, where 1 indicates normal and -1 indicates
        reverse flow.
    """

    n_columns = UnsignedInteger()
    flow_direction = Integer(default=1)

    def __init__(
        self,
        component_system: ComponentSystem,
        name: str,
        n_columns: int = 1,
        flow_direction: int = 1,
<<<<<<< HEAD
        initial_state: list = None,
        *args,
        **kwargs,
    ) -> NoReturn:
=======
        initial_state: Optional[list] = None,
        valve_parameters: Optional[dict] = None,
        *args: Any,
        **kwargs: Any,
    ) -> None:
>>>>>>> 1bee7221
        """
        Initialize a ZoneBaseClass instance.

        Parameters
        ----------
        component_system : Any
            The component system associated with this zone.
        name : str
            The name of the zone.
        n_columns : int, optional
            Number of columns in the zone.
        flow_direction : int, optional
            Flow direction in the zone.
        initial_state : list, optional
            Initial state of the zone.
        valve_parameters : dict
            Additional parameters to setup mixer/splitter valves.
        *args : Optional
            Additional Parameters passed down to UnitBaseClass
        **kwargs : Optional
            Additional Parameters passed down to UnitBaseClass
        """
        self.n_columns = n_columns
        self.flow_direction = flow_direction
        self.initial_state = initial_state

<<<<<<< HEAD
        self._inlet_unit = Cstr(component_system, f"{name}_inlet")

        self._inlet_unit.init_liquid_volume = self.valve_dead_volume
        self._outlet_unit = Cstr(component_system, f"{name}_outlet")
        self._outlet_unit.init_liquid_volume = self.valve_dead_volume
=======
        valve_parameters = valve_parameters or {}

        self._inlet_unit = self._setup_valve(
            component_system, f"{name}_inlet", **valve_parameters
        )
        self._outlet_unit = self._setup_valve(
            component_system, f"{name}_outlet", **valve_parameters
        )
>>>>>>> 1bee7221

        super().__init__(component_system, name, *args, **kwargs)

    @property
    def initial_state(self) -> list[dict[str, list]]:
        """list: The initial state of the columns in the zone."""
        return self._initial_state

    @initial_state.setter
    def initial_state(
<<<<<<< HEAD
        self, initial_state: list[dict[str, list]] | dict[str, list]
=======
        self,
        initial_state: list[dict[str, list]] | dict[str, list],
>>>>>>> 1bee7221
    ) -> NoReturn:
        if initial_state is None:
            self._initial_state = initial_state
            return

        if not isinstance(initial_state, list):
            initial_state = self.n_columns * [initial_state]

        if len(initial_state) != self.n_columns:
            raise CADETProcessError(f"Expected size {self.n_columns}")

        self._initial_state = initial_state

    def _setup_valve(
        self,
        component_system: ComponentSystem,
        name: str,
        unit_type: Union[Cstr, TubularReactor] = Cstr,
        **valve_parameters: dict,
    ) -> None:
        if unit_type not in (Cstr, TubularReactor):
            raise ValueError(
                "Unknown unit type. Must be one of `Cstr`, `TubularReactor`."
            )

        valve = unit_type(component_system, name)

        valve_dead_volume = valve_parameters.get("valve_dead_volume", 1e-9)

        if isinstance(valve, Cstr):
            valve.init_liquid_volume = valve_dead_volume
        elif isinstance(valve, TubularReactor):
            valve.discretization.ncol = 1

            length_diameter_ratio = valve_parameters.get("length_diameter_ratio", 1)
            valve.diameter = (
                4 / np.pi * valve_dead_volume / length_diameter_ratio
            ) ** (1 / 3)
            valve.length = length_diameter_ratio * valve.diameter

            valve.axial_dispersion = valve_parameters.get("axial_dispersion", 0)

        return valve

    @property
    def inlet_unit(self) -> Cstr:
        """Cstr: The inlet CSTR unit of the zone."""
        return self._inlet_unit

    @property
    def outlet_unit(self) -> Cstr:
        """Cstr: The outlet CSTR unit of the zone."""
        return self._outlet_unit


class SerialZone(ZoneBaseClass):
    """Zone with columns connected in series."""

    pass


class ParallelZone(ZoneBaseClass):
    """Zone with columns connected in parallel."""

    pass


class CarouselBuilder(Structure):
    """
    Configurator for multi-column processes.

    Attributes
    ----------
    component_system : Any
        The system of components for which the carousel is configured.
    name : str
        Name of the carousel system.
    switch_time : float
        Column switch time.
    valve_parameters : dict
        Additional parameters to setup mixer/splitter valves.
    """

    switch_time = UnsignedFloat()

    def __init__(
        self,
        component_system: ComponentSystem,
        name: str,
        valve_parameters: dict = None,
    ) -> NoReturn:
        """
        Initialize a CarouselBuilder instance.

        Parameters
        ----------
        component_system : Any
            The system of components that will be used in the carousel.
        name : str
            The carousel name.
        valve_parameters : dict
            Additional parameters to setup mixer/splitter valves.
        """
        self.component_system = component_system
        self.name = name
        self._flow_sheet = FlowSheet(component_system, name)
        self._column = None
<<<<<<< HEAD
        self._columns: List[Column] = []
=======
>>>>>>> 1bee7221
        self.valve_parameters = valve_parameters

    @property
    def flow_sheet(self) -> FlowSheet:
        """FlowSheet: The flow sheet instance associated with the carousel."""
        return self._flow_sheet

    @property
    def column(self) -> Tuple[TubularReactorBase, ...]:
        """Tuple[TubularReactorBase]: The column template for all zones."""
        return self._column

    @property
    def columns(self) -> Tuple[Column]:
        """Tuple[Column]: Columns in the carousel system."""
        return self._columns

    @column.setter
<<<<<<< HEAD
    def column(
        self, column: TubularReactorBase | Iterable[TubularReactorBase]
    ) -> NoReturn:
        if isinstance(column, TubularReactorBase):
            column = (column,)
        elif isinstance(column, Iterable) and all(
            isinstance(c, TubularReactorBase) for c in column
        ):
            column = tuple(column)
        else:
            raise TypeError("Column must be an instance or list of TubularReactorBase.")
        for col in column:
            if col.component_system is not self.component_system:
                raise CADETProcessError("Number of components does not match.")

=======
    def column(self, column: TubularReactorBase) -> NoReturn:
        if not isinstance(column, TubularReactorBase):
            raise TypeError("Column must be an instance of TubularReactorBase.")
        if self.component_system is not column.component_system:
            raise CADETProcessError("Number of components does not match.")
>>>>>>> 1bee7221
        self._column = column
        self._columns.clear()

    @wraps(FlowSheet.add_unit)
    def add_unit(self, *args: Any, **kwargs: Any) -> None:
        """Wrap FlowSheet.add_unit to add a unit to the flow sheet."""
        self.flow_sheet.add_unit(*args, **kwargs)

    @wraps(FlowSheet.add_connection)
    def add_connection(self, *args: Any, **kwargs: Any) -> None:
        """Wrap FlowSheet.add_connection to add a connection between units."""
        self.flow_sheet.add_connection(*args, **kwargs)

    @wraps(FlowSheet.set_output_state)
    def set_output_state(self, *args: Any, **kwargs: Any) -> None:
        """Wrap FlowSheet.set_output_state to set the output state of a unit."""
        self.flow_sheet.set_output_state(*args, **kwargs)

    @property
    def zones(self) -> list[ZoneBaseClass]:
        """
        Get all zones in the carousel system.

        Returns
        -------
        list
            A list of all zones in the carousel system.
        """
        return [
            unit for unit in self.flow_sheet.units if isinstance(unit, ZoneBaseClass)
        ]

    @property
    def zone_names(self) -> list[str]:
        """list: Zone names."""
        return [zone.name for zone in self.zones]

    @property
    def zones_dict(self) -> dict[str, ZoneBaseClass]:
        """dict: Zone names and objects."""
        return {zone.name: zone for zone in self.zones}

    @property
    def n_zones(self) -> int:
        """int: Number of zones in the Carousel System."""
        return len(self.zones)

    @property
    def n_columns(self) -> int:
        """int: Number of columns in the Carousel System."""
        return sum([zone.n_columns for zone in self.zones])

    def build_flow_sheet(self) -> FlowSheet:
        """
        Assemble the flow sheet.

        Returns
        -------
        FlowSheet
            The assembled flow sheet.
        """
        if self.column is None:
            raise CADETProcessError("No column associated with Carousel.")

        flow_sheet = FlowSheet(self.component_system, self.name)

        self._add_units(flow_sheet)
        self._add_inter_zone_connections(flow_sheet)
        self._add_intra_zone_connections(flow_sheet)
        self._set_output_states(flow_sheet)

        return flow_sheet

    def _add_units(self, flow_sheet: FlowSheet) -> None:
        """Add units to flow_sheet."""
        col_index = 0

        def add_zone(zone: ZoneBaseClass) -> None:
            """Add a zone and its columns and subunits to the flow sheet."""
            nonlocal col_index
            # Add zone inlet/outlet units
            flow_sheet.add_unit(zone.inlet_unit)
            flow_sheet.add_unit(zone.outlet_unit)
            for i_col in range(zone.n_columns):
                # Store subunits for easier structured access
                subunits = []

                # Add column subunits
                for sub in deepcopy(self.column):
                    sub.component_system = self.component_system
                    sub.name = (
                        f"column_"
                        f"{sub.name + '_' if len(self.column) > 1 else ''}"
                        f"{col_index}"
                    )
                    if zone.initial_state is not None:
                        sub.initial_state = zone.initial_state[i_col]
                    flow_sheet.add_unit(sub)
                    subunits.append(sub)

                # Aggregate Column objects
                self.columns.append(Column(index=col_index, subunits=subunits))
                col_index += 1

        for unit in self.flow_sheet.units:
            # Not column zone unit
            if not isinstance(unit, ZoneBaseClass):
                # Aggregate inlet/outlet kwargs
                flags = {
                    "feed_inlet": unit in self.flow_sheet.feed_inlets,
                    "eluent_inlet": unit in self.flow_sheet.eluent_inlets,
                    "product_outlet": unit in self.flow_sheet.product_outlets,
                }
                flow_sheet.add_unit(unit, **flags)

            # Column zone unit
            else:
<<<<<<< HEAD
                add_zone(unit)
=======
                flow_sheet.add_unit(unit.inlet_unit)
                flow_sheet.add_unit(unit.outlet_unit)
                for i_col in range(unit.n_columns):
                    col = deepcopy(self.column)
                    col.component_system = self.component_system
                    col.name = f"column_{col_index}"
                    if unit.initial_state is not None:
                        col.initial_state = unit.initial_state[i_col]
                    flow_sheet.add_unit(col)
                    col_index += 1
>>>>>>> 1bee7221

    def _add_inter_zone_connections(self, flow_sheet: FlowSheet) -> NoReturn:
        """Add connections between zones."""
        for unit, connections in self.flow_sheet.connections.items():
            if isinstance(unit, ZoneBaseClass):
                origin = unit.outlet_unit
            else:
                origin = unit
            if connections.destinations:
                for destination in connections.destinations[None]:
                    if isinstance(destination, ZoneBaseClass):
                        destination = destination.inlet_unit

                    flow_sheet.add_connection(origin, destination)

    def _add_intra_zone_connections(self, flow_sheet: FlowSheet) -> NoReturn:
<<<<<<< HEAD
        """Add connections within column template and within zones."""
        # Connect subunits within each column
        for col in self.columns:
            for upstream, downstream in zip(col.subunits, col.subunits[1:]):
                flow_sheet.add_connection(upstream, downstream)

        # Connect zone inlets/outlets to column tops/bottoms respectively
        for zone in self.zones:
            for col in self.columns:
                flow_sheet.add_connection(zone.inlet_unit, col.top)
                flow_sheet.add_connection(col.bottom, zone.outlet_unit)

        # Connect each bottom of each column to the top of next
        cols = self.columns
        for this_col, next_col in zip(cols, cols[1:] + cols[:1]):
            flow_sheet.add_connection(this_col.bottom, next_col.top)

    def _set_output_states(self, flow_sheet: FlowSheet) -> NoReturn:
        for unit in self.flow_sheet.output_states:
            output_state = self.flow_sheet.output_states[unit]

        # Connect zone inlets/outlets to column tops/bottoms respectively
        for zone in self.zones:
            for col in self.columns:
                    flow_sheet.add_connection(zone.inlet_unit, col.top)
                    flow_sheet.add_connection(col.bottom, zone.outlet_unit)
        
        # Connect each bottom of each column to the top of next
        self._add_ring_connections(flow_sheet)
=======
        """Add connections within zones."""
        for zone in self.zones:
            for col_index in range(self.n_columns):
                col = flow_sheet[f"column_{col_index}"]
                flow_sheet.add_connection(zone.inlet_unit, col)
                col = flow_sheet[f"column_{col_index}"]
                flow_sheet.add_connection(col, zone.outlet_unit)

        for col_index in range(self.n_columns):
            col_orig = flow_sheet[f"column_{col_index}"]
            if col_index < self.n_columns - 1:
                col_dest = flow_sheet[f"column_{col_index + 1}"]
            else:
                col_dest = flow_sheet[f"column_{0}"]
            flow_sheet.add_connection(col_orig, col_dest)
>>>>>>> 1bee7221

    def _set_output_states(self, flow_sheet: FlowSheet) -> NoReturn:
        for unit in self.flow_sheet.output_states:
            output_state = self.flow_sheet.output_states[unit]

            if output_state == {}:
                continue

            if isinstance(unit, ZoneBaseClass):
                flow_sheet.set_output_state(unit.outlet_unit, output_state)
            else:
                flow_sheet.set_output_state(unit, output_state)

    def build_process(self) -> Process:
        """
        Assemble the process object.

        Returns
        -------
        Process
            The assembled process object.
        """
        flow_sheet = self.build_flow_sheet()
        process = Process(flow_sheet, self.name)

        self._add_events(process)

        return process

    @property
    def cycle_time(self) -> float:
        """float: cycle time of the process."""
        return self.n_columns * self.switch_time

<<<<<<< HEAD
    def _add_events(self, process:Process) -> NoReturn:
=======
    def _add_events(self, process: Process) -> None:
>>>>>>> 1bee7221
        """Add events to process."""
        process.cycle_time = self.n_columns * self.switch_time
        process.add_duration("switch_time", self.switch_time)

        for carousel_state in range(self.n_columns):
            position_counter = 0

            for i_zone, zone in enumerate(self.zones):
                col_indices = np.arange(zone.n_columns)
                col_indices += position_counter
<<<<<<< HEAD
                rotated_indices = self.column_indices_at_state(
                    col_indices, carousel_state
                )
                cols = [self.columns[i] for i in rotated_indices]
=======
                col_indices = self.column_indices_at_state(col_indices, carousel_state)
>>>>>>> 1bee7221

                if isinstance(zone, SerialZone):
                    evt = process.add_event(
                        f"{zone.name}_{carousel_state}",
                        f"flow_sheet.output_states.{zone.inlet_unit}",
<<<<<<< HEAD
                        cols[0].index,
=======
                        col_indices[0],
>>>>>>> 1bee7221
                    )
                    process.add_event_dependency(
                        evt.name, "switch_time", [carousel_state]
                    )
<<<<<<< HEAD

                    # Current column either feeds next column or goes
                    # to outlet
                    for seq_i, col in enumerate(cols):
                        dest = self.n_zones if seq_i < zone.n_columns - 1 else i_zone
                        evt = process.add_event(
                            f"column_{col.index}_{carousel_state}",
                            f"flow_sheet.output_states.{col.bottom.name}",
                            dest,
                        )
=======
                    for i, col in enumerate(col_indices):
                        if i < (zone.n_columns - 1):
                            evt = process.add_event(
                                f"column_{col}_{carousel_state}",
                                f"flow_sheet.output_states.column_{col}",
                                self.n_zones,
                            )
                        else:
                            evt = process.add_event(
                                f"column_{col}_{carousel_state}",
                                f"flow_sheet.output_states.column_{col}",
                                i_zone,
                            )
>>>>>>> 1bee7221
                        process.add_event_dependency(
                            evt.name, "switch_time", [carousel_state]
                        )

                elif isinstance(zone, ParallelZone):
<<<<<<< HEAD
                    # Create split vector with n_columns number of slots
                    total = len(self.columns)
                    split = [0.0] * total
                    share = 1.0 / zone.n_columns

                    # Apply share to each active column in zone
                    for col in cols:
                        split[col.index] = share
=======
                    output_state = self.n_columns * [0]
                    for col in col_indices:
                        output_state[col] = 1 / zone.n_columns
>>>>>>> 1bee7221

                    evt = process.add_event(
                        f"{zone.name}_{carousel_state}",
                        f"flow_sheet.output_states.{zone.inlet_unit}",
<<<<<<< HEAD
                        split,
=======
                        output_state,
>>>>>>> 1bee7221
                    )
                    process.add_event_dependency(
                        evt.name, "switch_time", [carousel_state]
                    )

                    for col in cols:
                        evt = process.add_event(
<<<<<<< HEAD
                            f"column_{col.index}_{carousel_state}",
                            f"flow_sheet.output_states.{col.bottom.name}",
=======
                            f"column_{col}_{carousel_state}",
                            f"flow_sheet.output_states.column_{col}",
>>>>>>> 1bee7221
                            i_zone,
                        )
                        process.add_event_dependency(
                            evt.name, "switch_time", [carousel_state]
                        )

                # Set flow direction
                for col in cols:
                    evt = process.add_event(
<<<<<<< HEAD
                        f"column_{col.index}_{carousel_state}_velocity",
                        f"flow_sheet.{col.bottom.name}.flow_direction",
=======
                        f"column_{col}_{carousel_state}_velocity",
                        f"flow_sheet.column_{col}.flow_direction",
>>>>>>> 1bee7221
                        zone.flow_direction,
                    )
                    process.add_event_dependency(
                        evt.name, "switch_time", [carousel_state]
                    )

                position_counter += zone.n_columns

    def carousel_state(self, t: float) -> int:
        """
        Return carousel state at given time.

        Parameters
        ----------
        t: float
            Time

        Returns
        -------
        int:
             Carousel state at given time.
        """
        return int(np.floor((t % self.cycle_time) / self.switch_time))

    def column_indices_at_state(
<<<<<<< HEAD
        self, carousel_positions: np.typing.NDArray[int], carousel_state: int
    ) -> np.ndarray[int]:
        """Determine index of column unit at given carousel position and state.
=======
        self,
        carousel_positions: np.typing.NDArray[int],
        carousel_state: int,
    ) -> np.ndarray[int]:
        """
        Determine index of column unit at given carousel position and state.
>>>>>>> 1bee7221

        Parameters
        ----------
        carousel_positions: np.typing.NDArray[np.int_]
            Carousel position indices (e.g. wash position, elute position).
        carousel_state : int
            Curent state of the carousel system.

        Returns
        -------
        np.ndarray[int]
            Indices of column units at given carousel positions and state.
        """
        carousel_positions = np.array(carousel_positions, dtype=int)

        return (carousel_positions + carousel_state) % self.n_columns

    def column_indices_at_time(
        self,
        t: float,
        carousel_positions: np.typing.NDArray[int],
    ) -> int:
<<<<<<< HEAD
        """Determine index of column unit at given carousel position and time.
=======
        """
        Determine index of column unit at given carousel position and time.
>>>>>>> 1bee7221

        Parameters
        ----------
        t: float
            Time
        carousel_position : int
            Carousel position.

        Returns
        -------
        np.ndarray[int]
            Indices of column units at given carousel positions and time.
        """
        carousel_positions = np.array(carousel_positions, dtype=int)

        carousel_state = self.carousel_state(t)
        column_indices = self.column_indices_at_state(
            carousel_positions, carousel_state
        )

        return column_indices
    
class SerialCarouselBuilder(CarouselBuilder):
    """
    Configurator for a Serial only SMB system with pipes modelled 
    in between columns within the same serial zone.
    """
    def __init__(
            self,
            component_system: ComponentSystem,
            name: str
            ):
        super().__init__(component_system, name)
        self._pipe: TubularReactorBase | None = None

    @property
    def pipe(self) -> TubularReactorBase:
        """Pipe template for connections between columns within a SerialZone."""
        return self._pipe

    @pipe.setter
    def pipe(self, pipe:TubularReactorBase | None) -> NoReturn:
        if pipe is not None and not isinstance(pipe, TubularReactorBase):
            raise TypeError("Pipe must be an instance of TubularReactorBase or None.")
        else:
            self._pipe = pipe

    def _find_pipe_zone_and_local_index(
            self,
            col_index:int
            ) -> tuple[SerialZone,int] | None:
        """Finds which zone a pipe belongs to."""
        cum = 0
        for zone in self.zones:
            if cum <= col_index < cum + zone.n_columns:
                return zone, col_index - cum
            cum += zone.n_columns
        return None

    def _add_ring_connections(self, flow_sheet: FlowSheet) -> NoReturn:
        """
        Overrides simple add ring connections.
        Handles optional pipe between columns within SerialZone and sets pipe
        initial states.
        """
        cols = self.columns
        adjacency = zip(cols, cols[1:] + cols[:1])
        if self.pipe is None:
            # Directly link col bottom -> next col top
            # this is mainly added for compatibility
            for this_col, next_col in adjacency:
                flow_sheet.add_connection(this_col.bottom, next_col.top)
        else:
            # Insert pipe between each column pair
            for this_col, next_col in adjacency:
                pipe = deepcopy(self.pipe)
                pipe.component_system = self.component_system
                pipe.name = f'pipe_{this_col.index}_{next_col.index}'
                flow_sheet.add_unit(pipe)
                # Propogate initial state
                owner = self._find_pipe_zone_and_local_index(this_col.index)
                if owner is not None and owner[0].initial_state is not None:
                    _, local = owner
                    pipe.initial_state = owner[0].initial_state[local]

                flow_sheet.add_connection(this_col.bottom, pipe)
                flow_sheet.add_connection(pipe, next_col.top)


class SMBBuilder(CarouselBuilder):
    """
    Configurator for 4 Zone SMB systems.

    Attributes
    ----------
    binding_model_type : Type[BindingBaseClass]
        Specifies the type of binding model used in the SMB process.
    """

    binding_model_type = BindingBaseClass

    def __init__(
<<<<<<< HEAD
        self, feed: Inlet, eluent: Inlet, column: TubularReactorBase, name: str = "SMB"
=======
        self,
        feed: Inlet,
        eluent: Inlet,
        column: TubularReactorBase,
        name: str = "SMB",
        valve_parameters: dict = None,
>>>>>>> 1bee7221
    ) -> NoReturn:
        """
        Initialize an SMBBuilder instance.

        Parameters
        ----------
        feed : Inlet
            The feed inlet to the SMB system.
        eluent : Inlet
            The eluent inlet to the SMB system.
        column : TubularReactorBase
            The column equipment in the SMB system.
        name : str, optional
            The name of the SMB setup, by default 'SMB'.

        Raises
        ------
        CADETProcessError
            If component systems of feed, eluent, and column do not match.
        TypeError
            If feed, eluent, or column are not of the expected type.
        """
        component_system = feed.component_system
        if not (component_system is eluent.component_system is column.component_system):
            raise CADETProcessError("ComponentSystems do not match.")
        if not isinstance(feed, Inlet):
            raise TypeError(f"Expected inlet object. Got {type(feed)}.")
        if not isinstance(eluent, Inlet):
            raise TypeError(f"Expected inlet object. Got {type(eluent)}.")

        if not isinstance(column, TubularReactorBase):
            raise TypeError(f"Expected Column object. Got {type(column)}.")

        self._validate_binding_model(column.binding_model)

        super().__init__(component_system, name, valve_parameters)

        raffinate = Outlet(component_system, name="raffinate")
        extract = Outlet(component_system, name="extract")

<<<<<<< HEAD
        zone_I = SerialZone(component_system, "zone_I", 1)
        zone_II = SerialZone(component_system, "zone_II", 1)
        zone_III = SerialZone(component_system, "zone_III", 1)
        zone_IV = SerialZone(component_system, "zone_IV", 1)
=======
        zone_I = SerialZone(
            component_system, "zone_I", 1, valve_parameters=self.valve_parameters
        )
        zone_II = SerialZone(
            component_system, "zone_II", 1, valve_parameters=self.valve_parameters
        )
        zone_III = SerialZone(
            component_system, "zone_III", 1, valve_parameters=self.valve_parameters
        )
        zone_IV = SerialZone(
            component_system, "zone_IV", 1, valve_parameters=self.valve_parameters
        )
>>>>>>> 1bee7221

        # Carousel Builder
        self.column = column
        self.add_unit(feed, feed_inlet=True)
        self.add_unit(eluent, eluent_inlet=True)

        self.add_unit(raffinate, product_outlet=True)
        self.add_unit(extract, product_outlet=True)

        self.add_unit(zone_I)
        self.add_unit(zone_II)
        self.add_unit(zone_III)
        self.add_unit(zone_IV)

        self.add_connection(eluent, zone_I)

        self.add_connection(zone_I, extract)
        self.add_connection(zone_I, zone_II)

        self.add_connection(zone_II, zone_III)

        self.add_connection(feed, zone_III)

        self.add_connection(zone_III, raffinate)
        self.add_connection(zone_III, zone_IV)

        self.add_connection(zone_IV, zone_I)

    def _validate_binding_model(self, binding_model: BindingBaseClass) -> None:
        """
        Validate that the provided binding model matches the required type.

        Parameters
        ----------
        binding_model : BindingBaseClass
            The binding model to be validated.

        Raises
        ------
        TypeError
            If the binding model does not match the expected type.
        """
        if not isinstance(binding_model, self.binding_model_type):
            raise TypeError(
                f"Invalid binding model. Expected {self.binding_model_type}."
            )

    def _get_zone_flow_rates(self, m: list, switch_time: float) -> list[float]:
        m1, m2, m3, m4 = m

        Vc = self.column.volume
        et = self.column.total_porosity

<<<<<<< HEAD
        Q_I = Vc * (m1 * (1 - et) + et) / switch_time  # Flow rate Zone I
        Q_II = Vc * (m2 * (1 - et) + et) / switch_time  # Flow rate Zone II
        Q_III = Vc * (m3 * (1 - et) + et) / switch_time  # Flow rate Zone III
        Q_IV = Vc * (m4 * (1 - et) + et) / switch_time  # Flow rate Zone IV
=======
        Q_I = Vc * (m1 * (1 - et) + et) / switch_time     # Flow rate Zone I
        Q_II = Vc * (m2 * (1 - et) + et) / switch_time    # Flow rate Zone II
        Q_III = Vc * (m3 * (1 - et) + et) / switch_time   # Flow rate Zone III
        Q_IV = Vc * (m4 * (1 - et) + et) / switch_time    # Flow rate Zone IV
>>>>>>> 1bee7221

        return [Q_I, Q_II, Q_III, Q_IV]

    def _get_unit_flow_rates(self, Q_zones: list[float]) -> list[float]:
        Q_I, Q_II, Q_III, Q_IV = Q_zones

        Q_feed = Q_III - Q_II
        Q_eluent = Q_I - Q_IV
        Q_raffinate = Q_III - Q_IV
        Q_extract = Q_I - Q_II

        return [Q_feed, Q_eluent, Q_raffinate, Q_extract]

    def _get_split_ratios(
        self, Q_zones: list[float], Q_units: list[float]
    ) -> tuple[float, float]:
        Q_I, Q_II, Q_III, Q_IV = Q_zones
        Q_feed, Q_eluent, Q_raffinate, Q_extract = Q_units

        w_r = Q_raffinate / Q_III
        w_e = Q_extract / Q_I

        return w_r, w_e

    def get_design_parameters(
        self,
        binding_model: BindingBaseClass,
        c_feed: np.ndarray,
    ) -> Any:
        """
        Retrieve design parameters based on the binding model.

        Parameters
        ----------
        binding_model : BindingBaseClass
            The binding model used to calculate design parameters.
        c_feed : np.ndarray
            The feed concentration.

        Returns
        -------
        Any
            The design parameters computed from the binding model.

        Raises
        ------
        NotImplementedError
            This method should be implemented by subclasses.
        """
        raise NotImplementedError("Subclass must implement this method.")

    def calculate_m_opt(self, *design_parameters: Any) -> list:
        """
        Calculate the optimal zone flow rates based on provided design parameters.

        Parameters
        ----------
        design_parameters : Any
            A variable number of parameters defining the design.

        Returns
        -------
        list
            The optimal zone flow rates based on the design parameters.

        Raises
        ------
        NotImplementedError
            This method should be implemented by subclasses.
        """
        raise NotImplementedError("Subclass must implement this method.")

    def apply_safety_factor(
<<<<<<< HEAD
        self, m_opt: list, *design_parameters: Any, gamma: float | list[float]
=======
        self,
        m_opt: list,
        *design_parameters: Any,
        gamma: float | list[float],
>>>>>>> 1bee7221
    ) -> Any:
        """
        Apply a safety factor to the optimal zone flow rates.

        Parameters
        ----------
        m_opt : Any
            The optimal zone flow rates calculated without safety considerations.
        design_parameters : Any
            A variable number of parameters defining the design.
        gamma : float | list[float]
            The safety factor(s) to apply to the zone flow rates. If float is provided,
            the same value is applied to all zone flow rates.

        Returns
        -------
        list
            The adjusted zone flow rates after applying the safety factor.

        Raises
        ------
        NotImplementedError
            This method should be implemented by subclasses.
        """
        raise NotImplementedError("Subclass must implement this method.")

    def triangle_design(
        self,
        binding_model: Optional[BindingBaseClass] = None,
        c_feed: Optional[np.ndarray] = None,
        switch_time: Optional[float] = None,
        gamma: float | list[float] = 1,
        set_values: bool = True,
    ) -> list[float]:
        """
        Design the SMB process according to the triangle theory.

        Parameters
        ----------
        binding_model : BindingBaseClass, optional
            The binding model to be used.
            If None, uses the binding model from the column attribute.
        c_feed : np.ndarray, optional
            Feed concentration matrix.
            If None, uses current feed concentrations.
        switch_time : float, optional
            Switching time for the SMB zones.
            If None, uses the existing switch_time attribute.
        gamma : float | list[float]
            The safety factor(s) to apply to the zone flow rates. If float is provided,
            the same value is applied to all zone flow rates.
            The default is 1.
        set_values : bool, default True
            If True, sets the calculated values to the process model.

        Returns
        -------
        list
            A list containing the feed flow rate, eluent flow rate, raffinate and
            extract split ratios.

        Raises
        ------
        Warning
            If binding_model is provided and set_values is True, values cannot be set.
        """
        if binding_model is None:
            binding_model = self.column.binding_model
        elif set_values is True:
            warnings.warn("Cannot set values if binding_model is given.")
            set_values = False

        self._validate_binding_model(binding_model)

        if c_feed is None:
            c_feed = self.flow_sheet.feed.c[:, 0]
        elif set_values is True:
            self.flow_sheet.feed.c = c_feed

        design_parameters = self.get_design_parameters(binding_model, c_feed)
        m_opt = self.calculate_m_opt(*design_parameters)
        m = self.apply_safety_factor(m_opt, *design_parameters, gamma=gamma)

        if switch_time is None:
            switch_time = self.switch_time
        elif set_values is True:
            self.switch_time = switch_time

        Q_zones = self._get_zone_flow_rates(m, switch_time)
        Q_units = self._get_unit_flow_rates(Q_zones)
        Q_feed, Q_eluent, Q_raffinate, Q_extract = Q_units
        w_r, w_e = self._get_split_ratios(Q_zones, Q_units)

        if set_values:
            self.flow_sheet.feed.flow_rate = Q_feed
            self.flow_sheet.eluent.flow_rate = Q_eluent
            self.set_output_state("zone_I", [w_e, 1 - w_e])
            self.set_output_state("zone_III", [w_r, 1 - w_r])

        return [Q_feed, Q_eluent, w_r, w_e]

    def plot_triangle(
        self,
        binding_model: Optional[BindingBaseClass] = None,
        c_feed: Optional[np.ndarray] = None,
        gamma: float | list[float] = 1,
        fig: Optional[plt.Figure] = None,
        ax: Optional[plt.Axes] = None,
    ) -> tuple[plt.Figure, plt.Axes]:
        """
        Plot the triangle diagram for the SMB process with the operating point marked.

        Parameters
        ----------
        binding_model : BindingBaseClass, optional
            The binding model to use for the plot.
            If None, uses the column's binding model.
        c_feed : np.ndarray, optional
            The feed concentration array.
            If None, uses the current feed concentration from the flow sheet.
        gamma : float | list[float]
            The safety factor(s) to apply to the zone flow rates. If float is provided,
            the same value is applied to all zone flow rates.
        fig : plt.Figure, optional
            The matplotlib figure object. If None, a new figure will be created.
        ax : plt.Axes, optional
            The matplotlib axes object.
            If None, a new axes will be created in the new or specified figure.

        Returns
        -------
        tuple[plt.Figure, plt.Axes]
            The figure and axes objects containing the triangle diagram.

        Notes
        -----
        This method uses internal methods to fetch design parameters and calculate
        optimal zone flow rates, which should be defined in a subclass.
        """
        if binding_model is None:
            binding_model = self.column.binding_model
        self._validate_binding_model(binding_model)

        if c_feed is None:
            c_feed = self.flow_sheet.feed.c[:, 0]

        # Operating Point
        design_parameters = self.get_design_parameters(binding_model, c_feed)
        m_opt = self.calculate_m_opt(*design_parameters)
        m1, m2, m3, m4 = self.apply_safety_factor(
            m_opt, *design_parameters, gamma=gamma
        )

        # Setup figure
        if fig is None:
            fig, ax = plt.subplots(figsize=(10, 10))

        # Plot Triangle
        self._plot_triangle(ax, *design_parameters)

        ax.set_xlabel("$m_{II}$")
        ax.set_ylabel("$m_{III}$")

        # Operating point
        ax.scatter(m2, m3, c="k", marker="x", zorder=3)
        ax.annotate(
            "operating point",
            xy=(m2, m3),
            xytext=(1.1 * m2, 0.9 * m3),
            arrowprops=dict(facecolor="black", shrink=0.01),
        )

        return fig, ax

    def _plot_triangle(self, ax: Axes, *design_parameters: Any) -> None:
        """
        Plot a theoretical triangle diagram for SMB processes.

        This method needs to be implemented by subclasses to define the specific way the
        triangle is visualized based on provided design parameters.

        Parameters
        ----------
        ax : matplotlib.axes.Axes
            The matplotlib axes on which the triangle will be plotted.
        design_parameters : Any
            Variable-length argument list of design parameters that define the triangle.

        Raises
        ------
        NotImplementedError
            This is a placeholder method and should be implemented in subclasses.
        """
        raise NotImplementedError()


class LinearSMBBuilder(SMBBuilder):
    """
    Configure a 4-zone SMB system with linear isotherms.

    Note, this is currently only supported for 2-Component systems.

    Attributes
    ----------
    binding_model_type : type
        Specifies that this builder uses the Linear binding model.
    """

    binding_model_type = Linear

    def _validate_binding_model(self, binding_model: BindingBaseClass) -> None:
        """
        Validate the binding model for compatibility with Langmuir SMB systems.

        Parameters
        ----------
        binding_model : BindingBaseClass
            The binding model to be validated.

        Raises
        ------
        CADETProcessError
            If the binding model does not contain exactly two components.

        Warns
        -----
        RuntimeWarning
            If the binding model is kinetic, which conflicts with the assumption of
            instant equilibrium.
        """
        super()._validate_binding_model(binding_model)

        if binding_model.n_comp != 2:
            raise CADETProcessError("This only works for 2-Component Systems.")

        if binding_model.is_kinetic:
            warnings.warn(
                "Isotherm uses kinetic binding, "
                "however, triangle theory assumes instant equilibrium."
            )

    def get_design_parameters(
<<<<<<< HEAD
        self, binding_model: BindingBaseClass, c_feed: np.ndarray
=======
        self,
        binding_model: BindingBaseClass,
        c_feed: np.ndarray,
>>>>>>> 1bee7221
    ) -> tuple[float, float]:
        """
        Calculate Henry's constants (H) based on adsorption and desorption rates.

        Parameters
        ----------
        binding_model : BindingBaseClass
            The binding model containing adsorption and desorption rate data.
        c_feed : np.ndarray
            The concentration feed.

        Returns
        -------
        Tuple[float, float]
            Henry's constants for the strongly and weakly adsorbing components.
        """
        k_ads = np.array(binding_model.adsorption_rate)
        k_des = np.array(binding_model.desorption_rate)
        H = k_ads / k_des

        if H[1] < H[0]:
            HA, HB = H
        else:
            HB, HA = H

        return HA, HB

<<<<<<< HEAD
    def calculate_m_opt(self, HA: float, HB: float) -> list[float]:
=======
    def calculate_m_opt(
        self,
        HA: float,
        HB: float,
    ) -> list[float]:
>>>>>>> 1bee7221
        """
        Calculate the optimal flow rates for SMB zones based on Henry's constants.

        Parameters
        ----------
        HA : float
            Henry's constant for strongly binding component.
        HB : float
            Henry's constant for weakly binding component.

        Returns
        -------
        list[float]
            List of optimal flow rates for zones 1 to 4, respectively.
        """
        m1 = HA
        m2 = HB
        m3 = HA
        m4 = HB

        return [m1, m2, m3, m4]

    def apply_safety_factor(
        self,
        m_opt: list[float],
        *design_parameters: Any,
        gamma: float | list[float] = 1,
    ) -> list[float]:
        """
        Adjust the optimal flow rates by applying safety factors to each zone.

        Parameters
        ----------
        m_opt : list[float]
            A list containing the optimal flow rates for zones 1 to 4.
        design_parameters : Union[float, List[float]]
            Additional design parameters that might influence safety factor application.
        gamma : float | list[float]
            Safety factors to apply. Can be a single float applied to all zones, or a
            list of floats for each zone. The default is 1.

        Returns
        -------
        list[float]
            Adjusted flow rates for zones 1 to 4 after applying the safety factors.

        Raises
        ------
        ValueError
            If the product of gamma for zones 2 and 3 is not smaller than the ratio of
            m3_opt to m2_opt, which is a critical operational constraint.
        """
        m1_opt, m2_opt, m3_opt, m4_opt = m_opt

        if np.isscalar(gamma):
            gamma = 4 * [gamma]

        gamma_1, gamma_2, gamma_3, gamma_4 = gamma

        if gamma_2 * gamma_3 >= m3_opt / m2_opt:
            raise ValueError("gamma_2 * gamma_3 must be smaller than HA / HB ")

        m1 = gamma_1 * m1_opt
        m2 = gamma_2 * m2_opt
        m3 = m3_opt / gamma_3
        m4 = m4_opt / gamma_4

        return [m1, m2, m3, m4]

    def _plot_triangle(
        self,
<<<<<<< HEAD
        ax,
=======
        ax: Axes,
>>>>>>> 1bee7221
        HA: float,
        HB: float,
    ) -> NoReturn:
        """
        Plot SMB triangle for linear isotherm.

        Notable points:
        - a: [HA, HA]
        - b: [HB, HB]
        - w_opt: [HB, HA]

        Parameters
        ----------
        ax : matplotlib.axes.Axes
            Axes to plot on.
        HA : float
            Henry coefficient of strongly binding component.
        HB : float
            Henry coefficient of strongly binding component.
        """
        # Bounds
        lb = HB - 0.3 * (HA - HB)
        ub = HA + 0.3 * (HA - HB)

        ax.set_xlim(lb, ub)
        ax.set_ylim(lb, ub)

        # Diagonal
        ax.plot((lb, ub), (lb, ub), "k")

        # Henry coefficients
        for h in [HB, HA]:
            ax.hlines(h, 0, h, "k", "dashed")
            ax.vlines(h, h, ub, "k", "dashed")

        # Triangle
        ax.hlines(HA, HB, HA, "k")
        ax.vlines(HB, HB, HA, "k")

        # Label regions
        ax.text(
            (HB + (HA - HB) / 2), (0.95 * ub), "Pure extract", ha="center", va="center"
        )
        ax.text(
            (1.05 * lb),
            (HB + (HA - HB) / 2),
            "Pure raffinate",
            ha="center",
            va="center",
            rotation="vertical",
        )


class LangmuirSMBBuilder(SMBBuilder):
    """
    Configure a 4-zone SMB system with Langmuir isotherms.

    Note, this is currently only supported for 2-Component systems.

    Attributes
    ----------
    binding_model_type : type
        Specifies that this builder uses the Linear binding model.
    """

    binding_model_type = Langmuir

    def _validate_binding_model(self, binding_model: BindingBaseClass) -> NoReturn:
        """
        Validate the binding model for compatibility with Langmuir SMB systems.

        Parameters
        ----------
        binding_model : BindingBaseClass
            The binding model to be validated.

        Raises
        ------
        CADETProcessError
            If the binding model does not contain exactly two components.

        Warns
        -----
        RuntimeWarning
            If the binding model is kinetic, which conflicts with the assumption of
            instant equilibrium.
        """
        super()._validate_binding_model(binding_model)

        if binding_model.n_comp != 2:
            raise CADETProcessError("This only works for 2-Component Systems.")

        if binding_model.is_kinetic:
            warnings.warn(
                "Isotherm uses kinetic binding, "
                "however, triangle theory assumes instant equilibrium."
            )

    def get_design_parameters(
<<<<<<< HEAD
        self, binding_model: BindingBaseClass, c_feed: np.ndarray
=======
        self,
        binding_model: BindingBaseClass,
        c_feed: np.ndarray,
>>>>>>> 1bee7221
    ) -> tuple[float, float]:
        """
        Calculate the optimal flow rates for SMB zones based on the provided parameters.

        Parameters
        ----------
        binding_model : BindingBaseClass
            The binding model parameters.
        c_feed : np.ndarray
            The concentration feed matrix.

        Returns
        -------
        tuple
            A tuple containing Henry's constants HA, HB, binding coefficients bA, bB,
            feed concentrations cFA, cFB, and quadratic nulls wG, wF.
        """
        k_ads = np.array(binding_model.adsorption_rate)
        k_des = np.array(binding_model.desorption_rate)
        k_eq = k_ads / k_des
        q_sat = np.array(binding_model.capacity)
        H = [k_eq * q_s for k_eq, q_s in zip(k_eq, q_sat)]

        if H[1] < H[0]:
            HA, HB = H
            bA, bB = k_eq
            cFA, cFB = c_feed
        else:
            HB, HA = H
            bB, bA = k_eq
            cFB, cFA = c_feed

        a = -(HA * (1 + bB * cFB) + HB * (1 + bA * cFA)) / (1 + bB * cFB + bA * cFA)
        b = HA * HB / (1 + bB * cFB + bA * cFA)
        wG = -a / 2 + np.sqrt((-a / 2) ** 2 - b)
        wF = -a / 2 - np.sqrt((-a / 2) ** 2 - b)

        return HA, HB, bA, bB, cFA, cFB, wG, wF

    def calculate_m_opt(
        self,
        HA: float,
        HB: float,
        bA: float,
        bB: float,
        cFA: float,
        cFB: float,
        wG: float,
        wF: float,
    ) -> list[float]:
        """
        Calculate optimal zone flow rates based on Langmuir isotherm parameters.

        Parameters
        ----------
        HA : float
            Henry's constant for strongly binding component.
        HB : float
            Henry's constant for weakly binding component.
        bA : float
            Binding coefficient for strongly binding component.
        bB : float
            Binding coefficient for weakly binding component.
        cFA : float
            Feed concentration for strongly binding component.
        cFB : float
            Feed concentration for weakly binding component.
        wG : float
            First quadratic null.
        wF : float
            Second quadratic null.

        Returns
        -------
        list[float]
            List of optimal flow rates for zones 1 to 4.
        """
        m1 = HA
        m2 = HB / HA * wG
        m3 = wG * (wF * (HA - HB) + HB * (HB - wF)) / (HB * (HA - wF))
        m4 = (
            1
            / 2
            * (
                HB
                + m3
                + bB * cFB * (m3 - m2)
                - np.sqrt((HB + m3 + bB * cFB * (m3 - m2)) ** 2 - 4 * HB * m3)
            )
        )

        return [m1, m2, m3, m4]

    def apply_safety_factor(
        self,
        m_opt: list[float],
        HA: float,
        HB: float,
        bA: float,
        bB: float,
        cFA: float,
        cFB: float,
        wG: float,
        wF: float,
        gamma: float | list[float] = 1,
    ) -> list[float]:
        """
        Apply a safety factor to the optimal zone flow rates.

        Parameters
        ----------
        m_opt : list[float]
            List of optimal flow rates for zones 1 to 4.
        HA : float
            Henry's constant for strongly binding component.
        HB : float
            Henry's constant for weakly binding component.
        bA : float
            Binding coefficient for strongly binding component.
        bB : float
            Binding coefficient for weakly binding component.
        cFA : float
            Feed concentration for strongly binding component.
        cFB : float
            Feed concentration for weakly binding component.
        wG : float
            First quadratic null.
        wF : float
            Second quadratic null.
        gamma : float | list[float]
            The safety factor(s) to apply to the zone flow rates. If float is provided,
            the same value is applied to all zone flow rates.

        Returns
        -------
        list[float]
            Adjusted flow rates for zones 1 to 4 after applying the safety factors.
        """
        m1_opt, m2_opt, m3_opt, m4_opt = m_opt

        if np.isscalar(gamma):
            W_opt = np.array([m2_opt, m3_opt])
            B = np.array([HB, HB])
            R = [
                wG**2 / HA,
                wG
                * (wF * (HA - wG) * (HA - HB) + HB * wG * (HA - wF))
                / (HA * HB * (HA - wF)),
            ]

            # Calculating vectors WB and WA
            WB = B - W_opt
            WR = R - W_opt

            # Normalizing vectors
            norm_WB = WB / np.linalg.norm(WB)
            norm_WR = WR / np.linalg.norm(WR)

            # Calculating the bisector WB / WR
            bisector = norm_WB + norm_WR
            norm_dir_vec_bisector = bisector / np.linalg.norm(bisector)

            # Calculating the new point W' using the safety factor gamma
            W = W_opt + (gamma - 1) * norm_dir_vec_bisector

            m1 = gamma * m1_opt
            m2 = W[0]
            m3 = W[1]
            m4 = m4_opt / gamma

        else:
            gamma_1, gamma_2, gamma_3, gamma_4 = gamma

            m1 = gamma_1 * m1_opt
            m2 = gamma_2 * m2_opt
            m3 = m3_opt / gamma_3
            m4 = m4_opt / gamma_4

        return [m1, m2, m3, m4]

    def _plot_triangle(
        self,
        ax: Axes,
        HA: float,
        HB: float,
        bA: float,
        bB: float,
        cFA: float,
        cFB: float,
        wG: float,
        wF: float,
    ) -> None:
        """
        Plot SMB triangle for Langmuir isotherm.

        Parameters
        ----------
        ax : matplotlib.axes.Axes
            Axes to plot on.
        HA : float
            Henry's constant for strongly binding component.
        HB : float
            Henry's constant for weakly binding component.
        bA : float
            Binding coefficient for strongly binding component.
        bB : float
            Binding coefficient for weakly binding component.
        cFA : float
            Feed concentration for strongly binding component.
        cFB : float
            Feed concentration for weakly binding component.
        wG : float
            First quadratic null.
        wF : float
            Second quadratic null.
        """
        m1, m2, m3, m4 = self.calculate_m_opt(HA, HB, bA, bB, cFA, cFB, wG, wF)
        W = [m2, m3]

        R = [
            wG**2 / HA,
            wG
            * (wF * (HA - wG) * (HA - HB) + HB * wG * (HA - wF))
            / (HA * HB * (HA - wF)),
        ]

        # Bounds
        lb = W[0] - 0.3 * (HA - W[0])
        ub = HA + 0.3 * (HA - W[0])

        ax.set_xlim(lb, ub)
        ax.set_ylim(lb, ub)

        # Diagonal
        ax.plot((lb, ub), (lb, ub), "k")

        # Plot [W -> R]
        m2WR = np.linspace(W[0], R[0], 50)
        m3WR = (
            1 / (bA * cFA * wG) * (wG * (HA - wG) - (HA - wG * (1 + bA * cFA)) * m2WR)
        )
        ax.plot(m2WR, m3WR, "k-")

        # plot [W -> HB]
        m2WHB = np.linspace(W[0], HB, 10)
        m3WHB = (
            1 / (bA * cFA * HB) * (HB * (HA - HB) - (HA - HB * (1 + bA * cFA)) * m2WHB)
        )
        ax.plot(m2WHB, m3WHB, "k-")

        # plot [R -> HA]
        m2RHA = np.linspace(R[0], HA, 10)
        m3RHA = m2RHA + (np.sqrt(HA) - np.sqrt(m2RHA)) ** 2 / (bA * cFA)
        ax.plot(m2RHA, m3RHA, "k-")

        # TODO: Equations that plot regions of pure extract / raffinate not clear yet.


class CarouselSolutionBulk(SolutionBase):
    """
    Solution at unit inlet or outlet.

    N_COLUMNS * NCOL * NRAD
    """
<<<<<<< HEAD

    _coordinates = ["axial_coordinates", "radial_coordinates"]
=======
>>>>>>> 1bee7221

    _coordinates = ["axial_coordinates", "radial_coordinates"]

    def __init__(
        self,
        builder: CarouselBuilder,
        simulation_results: SimulationResults,
    ) -> None:
        if not builder.column.solution_recorder.write_solution_bulk:
            raise CADETProcessError(
                "Cannot instantiate CarouselSolutionBulk if solution is not stored. "
                "Please set "
                "`builder.column.solution_recorder.write_solution_bulk = True`."
            )
        self.builder = builder
        self.simulation_results = simulation_results

    @property
    def component_system(self) -> ComponentSystem:
        return self.builder.component_system

    @property
    def solution(self) -> Dict:
        return self.simulation_results.solution

    @property
    def axial_coordinates(self) -> npt.ArrayLike:
        return self.simulation_results.solution.column_0.bulk.axial_coordinates

    @property
    def radial_coordinates(self) -> npt.ArrayLike:
<<<<<<< HEAD
        radial_coordinates = (
=======
        radial_coordinates = \
>>>>>>> 1bee7221
            self.simulation_results.solution.column_0.bulk.radial_coordinates
        )
        if radial_coordinates is not None and len(radial_coordinates) == 1:
            radial_coordinates = None

        return radial_coordinates

    @property
    def time(self) -> float:
        return self.simulation_results.solution.column_0.bulk.time

    def plot_at_time(
<<<<<<< HEAD
        self, t, overlay=None, y_min=None, y_max=None, ax=None, lines=None
    ):
=======
        self,
        t: float,
        y_min: Optional[float] = None,
        y_max: Optional[float] = None,
        axs: Optional[Axes] = None,
    ) -> tuple[Figure, Axes]:
>>>>>>> 1bee7221
        """Plot bulk solution over space at given time.

        Parameters
        ----------
        t : float
            time for plotting
        y_min : float, optional
            Set minimum for plotting purposes.
            If None, y_min is set to minimum of the data.
        y_max : float, optional
            Set maximum for plotting purposes.
            If None, y_max is set to minimum of the data
        ax : Axes
            Axes to plot on.

        See Also
        --------
        CADETProcess.plotting
        """
        n_cols = self.builder.n_columns
        if axs is None:
            fig, axs = plt.subplots(
                ncols=n_cols,
                figsize=(n_cols * 4, 6),
                gridspec_kw=dict(wspace=0.0, hspace=0.0),
                sharey="row",
            )
        else:
            fig = axs[0].figure

        t_i = np.where(t <= self.time)[0][0]

        x = self.axial_coordinates

        y_min_data = 0
        y_max_data = 0
        zone_counter = 0
        column_counter = 0

        for position, ax in enumerate(axs):
            col_index = self.builder.column_indices_at_time(t, position)

            y = self.solution[f"column_{col_index}"].bulk.solution[t_i, :]

            y_min_data = min(y_min_data, min(0, np.min(y)))
            y_max_data = max(y_max_data, 1.1 * np.max(y))

            ax.plot(x, y)

            zone = self.builder.zones[zone_counter]

            if zone.n_columns > 1:
                ax.set_title(f"{zone.name}, position {column_counter}")
            else:
                ax.set_title(f"{zone.name}")

            if column_counter < (zone.n_columns - 1):
                column_counter += 1
            else:
                zone_counter += 1
                column_counter = 0

        plotting.add_text(ax, f"time = {t:.2f} s")

        if y_min is None:
            y_min = y_min_data
        if y_min is None:
            y_min = y_max_data

        for position, ax in enumerate(axs):
            ax.set_ylim((y_min, y_max))

        return fig, axs<|MERGE_RESOLUTION|>--- conflicted
+++ resolved
@@ -1,11 +1,7 @@
 import warnings
 from copy import deepcopy
 from functools import wraps
-<<<<<<< HEAD
 from typing import Any, Iterable, List, NoReturn, Optional, Tuple, Union
-=======
-from typing import Any, NoReturn, Optional, Union
->>>>>>> 1bee7221
 
 import matplotlib.pyplot as plt
 import numpy as np
@@ -41,14 +37,35 @@
     "SerialZone",
     "ParallelZone",
     "CarouselBuilder",
-<<<<<<< HEAD
     "SerialCarouselBuilder",
-=======
->>>>>>> 1bee7221
     "SMBBuilder",
     "LinearSMBBuilder",
     "LangmuirSMBBuilder",
 ]
+
+
+class Column:
+    def __init__(self, index: int, subunits: List[TubularReactorBase]) -> NoReturn:
+        """
+        Initialize a Column instance.
+
+        Parameters
+        ----------
+        index : int
+            Column index number.
+        subunits : List[TubularReactorBase]
+            List of column subunits that comprise the column.
+        """
+        self.index = index
+        self.subunits = subunits
+
+    @property
+    def top(self) -> TubularReactorBase:
+        return self.subunits[0]
+
+    @property
+    def bottom(self) -> TubularReactorBase:
+        return self.subunits[-1]
 
 
 class Column:
@@ -97,18 +114,11 @@
         name: str,
         n_columns: int = 1,
         flow_direction: int = 1,
-<<<<<<< HEAD
-        initial_state: list = None,
-        *args,
-        **kwargs,
-    ) -> NoReturn:
-=======
         initial_state: Optional[list] = None,
         valve_parameters: Optional[dict] = None,
         *args: Any,
         **kwargs: Any,
     ) -> None:
->>>>>>> 1bee7221
         """
         Initialize a ZoneBaseClass instance.
 
@@ -135,13 +145,6 @@
         self.flow_direction = flow_direction
         self.initial_state = initial_state
 
-<<<<<<< HEAD
-        self._inlet_unit = Cstr(component_system, f"{name}_inlet")
-
-        self._inlet_unit.init_liquid_volume = self.valve_dead_volume
-        self._outlet_unit = Cstr(component_system, f"{name}_outlet")
-        self._outlet_unit.init_liquid_volume = self.valve_dead_volume
-=======
         valve_parameters = valve_parameters or {}
 
         self._inlet_unit = self._setup_valve(
@@ -150,7 +153,6 @@
         self._outlet_unit = self._setup_valve(
             component_system, f"{name}_outlet", **valve_parameters
         )
->>>>>>> 1bee7221
 
         super().__init__(component_system, name, *args, **kwargs)
 
@@ -161,12 +163,8 @@
 
     @initial_state.setter
     def initial_state(
-<<<<<<< HEAD
-        self, initial_state: list[dict[str, list]] | dict[str, list]
-=======
         self,
         initial_state: list[dict[str, list]] | dict[str, list],
->>>>>>> 1bee7221
     ) -> NoReturn:
         if initial_state is None:
             self._initial_state = initial_state
@@ -274,10 +272,7 @@
         self.name = name
         self._flow_sheet = FlowSheet(component_system, name)
         self._column = None
-<<<<<<< HEAD
         self._columns: List[Column] = []
-=======
->>>>>>> 1bee7221
         self.valve_parameters = valve_parameters
 
     @property
@@ -296,7 +291,6 @@
         return self._columns
 
     @column.setter
-<<<<<<< HEAD
     def column(
         self, column: TubularReactorBase | Iterable[TubularReactorBase]
     ) -> NoReturn:
@@ -312,13 +306,6 @@
             if col.component_system is not self.component_system:
                 raise CADETProcessError("Number of components does not match.")
 
-=======
-    def column(self, column: TubularReactorBase) -> NoReturn:
-        if not isinstance(column, TubularReactorBase):
-            raise TypeError("Column must be an instance of TubularReactorBase.")
-        if self.component_system is not column.component_system:
-            raise CADETProcessError("Number of components does not match.")
->>>>>>> 1bee7221
         self._column = column
         self._columns.clear()
 
@@ -436,20 +423,7 @@
 
             # Column zone unit
             else:
-<<<<<<< HEAD
                 add_zone(unit)
-=======
-                flow_sheet.add_unit(unit.inlet_unit)
-                flow_sheet.add_unit(unit.outlet_unit)
-                for i_col in range(unit.n_columns):
-                    col = deepcopy(self.column)
-                    col.component_system = self.component_system
-                    col.name = f"column_{col_index}"
-                    if unit.initial_state is not None:
-                        col.initial_state = unit.initial_state[i_col]
-                    flow_sheet.add_unit(col)
-                    col_index += 1
->>>>>>> 1bee7221
 
     def _add_inter_zone_connections(self, flow_sheet: FlowSheet) -> NoReturn:
         """Add connections between zones."""
@@ -466,7 +440,6 @@
                     flow_sheet.add_connection(origin, destination)
 
     def _add_intra_zone_connections(self, flow_sheet: FlowSheet) -> NoReturn:
-<<<<<<< HEAD
         """Add connections within column template and within zones."""
         # Connect subunits within each column
         for col in self.columns:
@@ -496,23 +469,6 @@
         
         # Connect each bottom of each column to the top of next
         self._add_ring_connections(flow_sheet)
-=======
-        """Add connections within zones."""
-        for zone in self.zones:
-            for col_index in range(self.n_columns):
-                col = flow_sheet[f"column_{col_index}"]
-                flow_sheet.add_connection(zone.inlet_unit, col)
-                col = flow_sheet[f"column_{col_index}"]
-                flow_sheet.add_connection(col, zone.outlet_unit)
-
-        for col_index in range(self.n_columns):
-            col_orig = flow_sheet[f"column_{col_index}"]
-            if col_index < self.n_columns - 1:
-                col_dest = flow_sheet[f"column_{col_index + 1}"]
-            else:
-                col_dest = flow_sheet[f"column_{0}"]
-            flow_sheet.add_connection(col_orig, col_dest)
->>>>>>> 1bee7221
 
     def _set_output_states(self, flow_sheet: FlowSheet) -> NoReturn:
         for unit in self.flow_sheet.output_states:
@@ -547,14 +503,11 @@
         """float: cycle time of the process."""
         return self.n_columns * self.switch_time
 
-<<<<<<< HEAD
-    def _add_events(self, process:Process) -> NoReturn:
-=======
     def _add_events(self, process: Process) -> None:
->>>>>>> 1bee7221
         """Add events to process."""
         process.cycle_time = self.n_columns * self.switch_time
         process.add_duration("switch_time", self.switch_time)
+        process.add_duration("switch_time", self.switch_time)
 
         for carousel_state in range(self.n_columns):
             position_counter = 0
@@ -562,29 +515,21 @@
             for i_zone, zone in enumerate(self.zones):
                 col_indices = np.arange(zone.n_columns)
                 col_indices += position_counter
-<<<<<<< HEAD
                 rotated_indices = self.column_indices_at_state(
                     col_indices, carousel_state
                 )
                 cols = [self.columns[i] for i in rotated_indices]
-=======
-                col_indices = self.column_indices_at_state(col_indices, carousel_state)
->>>>>>> 1bee7221
 
                 if isinstance(zone, SerialZone):
                     evt = process.add_event(
                         f"{zone.name}_{carousel_state}",
                         f"flow_sheet.output_states.{zone.inlet_unit}",
-<<<<<<< HEAD
                         cols[0].index,
-=======
-                        col_indices[0],
->>>>>>> 1bee7221
                     )
                     process.add_event_dependency(
                         evt.name, "switch_time", [carousel_state]
+                        evt.name, "switch_time", [carousel_state]
                     )
-<<<<<<< HEAD
 
                     # Current column either feeds next column or goes
                     # to outlet
@@ -595,27 +540,12 @@
                             f"flow_sheet.output_states.{col.bottom.name}",
                             dest,
                         )
-=======
-                    for i, col in enumerate(col_indices):
-                        if i < (zone.n_columns - 1):
-                            evt = process.add_event(
-                                f"column_{col}_{carousel_state}",
-                                f"flow_sheet.output_states.column_{col}",
-                                self.n_zones,
-                            )
-                        else:
-                            evt = process.add_event(
-                                f"column_{col}_{carousel_state}",
-                                f"flow_sheet.output_states.column_{col}",
-                                i_zone,
-                            )
->>>>>>> 1bee7221
                         process.add_event_dependency(
                             evt.name, "switch_time", [carousel_state]
+                            evt.name, "switch_time", [carousel_state]
                         )
 
                 elif isinstance(zone, ParallelZone):
-<<<<<<< HEAD
                     # Create split vector with n_columns number of slots
                     total = len(self.columns)
                     split = [0.0] * total
@@ -624,54 +554,38 @@
                     # Apply share to each active column in zone
                     for col in cols:
                         split[col.index] = share
-=======
-                    output_state = self.n_columns * [0]
-                    for col in col_indices:
-                        output_state[col] = 1 / zone.n_columns
->>>>>>> 1bee7221
 
                     evt = process.add_event(
                         f"{zone.name}_{carousel_state}",
                         f"flow_sheet.output_states.{zone.inlet_unit}",
-<<<<<<< HEAD
                         split,
-=======
-                        output_state,
->>>>>>> 1bee7221
                     )
                     process.add_event_dependency(
                         evt.name, "switch_time", [carousel_state]
+                        evt.name, "switch_time", [carousel_state]
                     )
 
                     for col in cols:
                         evt = process.add_event(
-<<<<<<< HEAD
                             f"column_{col.index}_{carousel_state}",
                             f"flow_sheet.output_states.{col.bottom.name}",
-=======
-                            f"column_{col}_{carousel_state}",
-                            f"flow_sheet.output_states.column_{col}",
->>>>>>> 1bee7221
                             i_zone,
                         )
                         process.add_event_dependency(
                             evt.name, "switch_time", [carousel_state]
+                            evt.name, "switch_time", [carousel_state]
                         )
 
                 # Set flow direction
                 for col in cols:
                     evt = process.add_event(
-<<<<<<< HEAD
                         f"column_{col.index}_{carousel_state}_velocity",
                         f"flow_sheet.{col.bottom.name}.flow_direction",
-=======
-                        f"column_{col}_{carousel_state}_velocity",
-                        f"flow_sheet.column_{col}.flow_direction",
->>>>>>> 1bee7221
                         zone.flow_direction,
                     )
                     process.add_event_dependency(
                         evt.name, "switch_time", [carousel_state]
+                        evt.name, "switch_time", [carousel_state]
                     )
 
                 position_counter += zone.n_columns
@@ -693,18 +607,9 @@
         return int(np.floor((t % self.cycle_time) / self.switch_time))
 
     def column_indices_at_state(
-<<<<<<< HEAD
         self, carousel_positions: np.typing.NDArray[int], carousel_state: int
     ) -> np.ndarray[int]:
         """Determine index of column unit at given carousel position and state.
-=======
-        self,
-        carousel_positions: np.typing.NDArray[int],
-        carousel_state: int,
-    ) -> np.ndarray[int]:
-        """
-        Determine index of column unit at given carousel position and state.
->>>>>>> 1bee7221
 
         Parameters
         ----------
@@ -727,12 +632,7 @@
         t: float,
         carousel_positions: np.typing.NDArray[int],
     ) -> int:
-<<<<<<< HEAD
         """Determine index of column unit at given carousel position and time.
-=======
-        """
-        Determine index of column unit at given carousel position and time.
->>>>>>> 1bee7221
 
         Parameters
         ----------
@@ -835,16 +735,12 @@
     binding_model_type = BindingBaseClass
 
     def __init__(
-<<<<<<< HEAD
-        self, feed: Inlet, eluent: Inlet, column: TubularReactorBase, name: str = "SMB"
-=======
         self,
         feed: Inlet,
         eluent: Inlet,
         column: TubularReactorBase,
         name: str = "SMB",
         valve_parameters: dict = None,
->>>>>>> 1bee7221
     ) -> NoReturn:
         """
         Initialize an SMBBuilder instance.
@@ -884,13 +780,9 @@
 
         raffinate = Outlet(component_system, name="raffinate")
         extract = Outlet(component_system, name="extract")
-
-<<<<<<< HEAD
-        zone_I = SerialZone(component_system, "zone_I", 1)
-        zone_II = SerialZone(component_system, "zone_II", 1)
-        zone_III = SerialZone(component_system, "zone_III", 1)
-        zone_IV = SerialZone(component_system, "zone_IV", 1)
-=======
+        raffinate = Outlet(component_system, name="raffinate")
+        extract = Outlet(component_system, name="extract")
+
         zone_I = SerialZone(
             component_system, "zone_I", 1, valve_parameters=self.valve_parameters
         )
@@ -903,7 +795,6 @@
         zone_IV = SerialZone(
             component_system, "zone_IV", 1, valve_parameters=self.valve_parameters
         )
->>>>>>> 1bee7221
 
         # Carousel Builder
         self.column = column
@@ -957,17 +848,10 @@
         Vc = self.column.volume
         et = self.column.total_porosity
 
-<<<<<<< HEAD
-        Q_I = Vc * (m1 * (1 - et) + et) / switch_time  # Flow rate Zone I
-        Q_II = Vc * (m2 * (1 - et) + et) / switch_time  # Flow rate Zone II
-        Q_III = Vc * (m3 * (1 - et) + et) / switch_time  # Flow rate Zone III
-        Q_IV = Vc * (m4 * (1 - et) + et) / switch_time  # Flow rate Zone IV
-=======
-        Q_I = Vc * (m1 * (1 - et) + et) / switch_time     # Flow rate Zone I
-        Q_II = Vc * (m2 * (1 - et) + et) / switch_time    # Flow rate Zone II
-        Q_III = Vc * (m3 * (1 - et) + et) / switch_time   # Flow rate Zone III
-        Q_IV = Vc * (m4 * (1 - et) + et) / switch_time    # Flow rate Zone IV
->>>>>>> 1bee7221
+        Q_I = Vc*(m1*(1-et)+et)/switch_time     # Flow rate Zone I
+        Q_II = Vc*(m2*(1-et)+et)/switch_time    # Flow rate Zone II
+        Q_III = Vc*(m3*(1-et)+et)/switch_time   # Flow rate Zone III
+        Q_IV = Vc*(m4*(1-et)+et)/switch_time    # Flow rate Zone IV
 
         return [Q_I, Q_II, Q_III, Q_IV]
 
@@ -1041,15 +925,11 @@
         raise NotImplementedError("Subclass must implement this method.")
 
     def apply_safety_factor(
-<<<<<<< HEAD
-        self, m_opt: list, *design_parameters: Any, gamma: float | list[float]
-=======
-        self,
-        m_opt: list,
-        *design_parameters: Any,
-        gamma: float | list[float],
->>>>>>> 1bee7221
-    ) -> Any:
+            self,
+            m_opt: list,
+            *design_parameters: Any,
+            gamma: float | list[float]
+            ) -> Any:
         """
         Apply a safety factor to the optimal zone flow rates.
 
@@ -1291,14 +1171,10 @@
             )
 
     def get_design_parameters(
-<<<<<<< HEAD
-        self, binding_model: BindingBaseClass, c_feed: np.ndarray
-=======
-        self,
-        binding_model: BindingBaseClass,
-        c_feed: np.ndarray,
->>>>>>> 1bee7221
-    ) -> tuple[float, float]:
+            self,
+            binding_model: BindingBaseClass,
+            c_feed: np.ndarray
+            ) -> tuple[float, float]:
         """
         Calculate Henry's constants (H) based on adsorption and desorption rates.
 
@@ -1325,15 +1201,11 @@
 
         return HA, HB
 
-<<<<<<< HEAD
-    def calculate_m_opt(self, HA: float, HB: float) -> list[float]:
-=======
     def calculate_m_opt(
-        self,
-        HA: float,
-        HB: float,
-    ) -> list[float]:
->>>>>>> 1bee7221
+            self,
+            HA: float,
+            HB: float
+            ) -> list[float]:
         """
         Calculate the optimal flow rates for SMB zones based on Henry's constants.
 
@@ -1404,15 +1276,10 @@
         return [m1, m2, m3, m4]
 
     def _plot_triangle(
-        self,
-<<<<<<< HEAD
-        ax,
-=======
-        ax: Axes,
->>>>>>> 1bee7221
-        HA: float,
-        HB: float,
-    ) -> NoReturn:
+            self, ax,
+            HA: float,
+            HB: float,
+            ) -> NoReturn:
         """
         Plot SMB triangle for linear isotherm.
 
@@ -1509,14 +1376,10 @@
             )
 
     def get_design_parameters(
-<<<<<<< HEAD
-        self, binding_model: BindingBaseClass, c_feed: np.ndarray
-=======
-        self,
-        binding_model: BindingBaseClass,
-        c_feed: np.ndarray,
->>>>>>> 1bee7221
-    ) -> tuple[float, float]:
+            self,
+            binding_model: BindingBaseClass,
+            c_feed: np.ndarray
+            ) -> tuple[float, float]:
         """
         Calculate the optimal flow rates for SMB zones based on the provided parameters.
 
@@ -1780,11 +1643,6 @@
 
     N_COLUMNS * NCOL * NRAD
     """
-<<<<<<< HEAD
-
-    _coordinates = ["axial_coordinates", "radial_coordinates"]
-=======
->>>>>>> 1bee7221
 
     _coordinates = ["axial_coordinates", "radial_coordinates"]
 
@@ -1815,12 +1673,8 @@
         return self.simulation_results.solution.column_0.bulk.axial_coordinates
 
     @property
-    def radial_coordinates(self) -> npt.ArrayLike:
-<<<<<<< HEAD
-        radial_coordinates = (
-=======
+    def radial_coordinates(self):
         radial_coordinates = \
->>>>>>> 1bee7221
             self.simulation_results.solution.column_0.bulk.radial_coordinates
         )
         if radial_coordinates is not None and len(radial_coordinates) == 1:
@@ -1833,17 +1687,8 @@
         return self.simulation_results.solution.column_0.bulk.time
 
     def plot_at_time(
-<<<<<<< HEAD
-        self, t, overlay=None, y_min=None, y_max=None, ax=None, lines=None
-    ):
-=======
-        self,
-        t: float,
-        y_min: Optional[float] = None,
-        y_max: Optional[float] = None,
-        axs: Optional[Axes] = None,
-    ) -> tuple[Figure, Axes]:
->>>>>>> 1bee7221
+            self, t, overlay=None, y_min=None, y_max=None,
+            ax=None, lines=None):
         """Plot bulk solution over space at given time.
 
         Parameters
@@ -1916,4 +1761,7 @@
         for position, ax in enumerate(axs):
             ax.set_ylim((y_min, y_max))
 
-        return fig, axs+        if _lines is None:
+            _lines = lines
+
+        return axs, _lines