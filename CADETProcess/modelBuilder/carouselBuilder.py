--- conflicted
+++ resolved
@@ -372,15 +372,7 @@
                     flow_sheet.add_connection(col.bottom, zone.outlet_unit)
         
         # Connect each bottom of each column to the top of next
-<<<<<<< HEAD
         self._add_ring_connections(flow_sheet)
-=======
-        cols = self.columns
-        for this_col, next_col in zip(cols, cols[1:] + cols[:1]):
-            flow_sheet.add_connection(this_col.bottom, next_col.top)
->>>>>>> 4f49dbfe
-
-
 
     def build_process(self) -> Process:
         """
