--- conflicted
+++ resolved
@@ -1,26 +1,16 @@
 import unittest
-<<<<<<< HEAD
+
 import numpy as np
-
-from CADETProcess.processModel import ComponentSystem
-from CADETProcess.processModel import Linear
-from CADETProcess.processModel import Inlet, Outlet, LumpedRateModelWithoutPores
-
 from CADETProcess.modelBuilder import (
-    CarouselBuilder, SerialCarouselBuilder, SerialZone, ParallelZone
-    )
-=======
->>>>>>> 1bee7221
-
-import numpy as np
-from CADETProcess.modelBuilder import CarouselBuilder, ParallelZone, SerialZone
+    CarouselBuilder, SerialCarouselBuilder, ParallelZone, SerialZone
 from CADETProcess.processModel import (
     ComponentSystem,
     Inlet,
     Linear,
     LumpedRateModelWithoutPores,
     Outlet,
-)
+)    )
+
 from CADETProcess.simulator import Cadet
 
 
@@ -32,7 +22,6 @@
         self.binding_model.adsorption_rate = [6, 8]
         self.binding_model.desorption_rate = [1, 1]
 
-<<<<<<< HEAD
         self.column = [
             LumpedRateModelWithoutPores(self.component_system, name='upstream'),
             LumpedRateModelWithoutPores(self.component_system, name='downstream')
@@ -42,15 +31,6 @@
             subunit.diameter = 0.024
             subunit.axial_dispersion = 4.7e-7
             subunit.total_porosity = 0.7
-=======
-        self.column = LumpedRateModelWithoutPores(
-            self.component_system, name="master_column"
-        )
-        self.column.length = 0.6
-        self.column.diameter = 0.024
-        self.column.axial_dispersion = 4.7e-7
-        self.column.total_porosity = 0.7
->>>>>>> 1bee7221
 
             subunit.binding_model = self.binding_model
 
@@ -203,19 +183,10 @@
         flow_sheet = builder.build_flow_sheet()
 
         units_expected = [
-<<<<<<< HEAD
             'source', 'sink',
             'serial_inlet', 'serial_outlet',
             'column_upstream_0', 'column_downstream_0',
             'column_upstream_1', 'column_downstream_1'
-=======
-            "source",
-            "sink",
-            "serial_inlet",
-            "serial_outlet",
-            "column_0",
-            "column_1",
->>>>>>> 1bee7221
         ]
 
         self.assertEqual(units_expected, flow_sheet.unit_names)
@@ -225,19 +196,10 @@
         flow_sheet = builder.build_flow_sheet()
 
         units_expected = [
-<<<<<<< HEAD
             'source', 'sink',
             'parallel_inlet', 'parallel_outlet',
             'column_upstream_0', 'column_downstream_0',
             'column_upstream_1', 'column_downstream_1'
-=======
-            "source",
-            "sink",
-            "parallel_inlet",
-            "parallel_outlet",
-            "column_0",
-            "column_1",
->>>>>>> 1bee7221
         ]
 
         self.assertEqual(units_expected, flow_sheet.unit_names)
@@ -247,7 +209,6 @@
         flow_sheet = builder.build_flow_sheet()
 
         units_expected = [
-<<<<<<< HEAD
             'feed', 'eluent',
             'raffinate', 'extract',
             'zone_I_inlet', 'zone_I_outlet',
@@ -258,24 +219,6 @@
             'column_upstream_2', 'column_downstream_2',
             'zone_IV_inlet', 'zone_IV_outlet',
             'column_upstream_3', 'column_downstream_3'
-=======
-            "feed",
-            "eluent",
-            "raffinate",
-            "extract",
-            "zone_I_inlet",
-            "zone_I_outlet",
-            "column_0",
-            "zone_II_inlet",
-            "zone_II_outlet",
-            "column_1",
-            "zone_III_inlet",
-            "zone_III_outlet",
-            "column_2",
-            "zone_IV_inlet",
-            "zone_IV_outlet",
-            "column_3",
->>>>>>> 1bee7221
         ]
 
         self.assertEqual(units_expected, flow_sheet.unit_names)
@@ -287,7 +230,6 @@
         flow_sheet = builder.build_flow_sheet()
         serial_zone = builder.zones[0]
 
-<<<<<<< HEAD
         self.assertTrue(
             flow_sheet.connection_exists('source', serial_zone.inlet_unit.name),
             msg='Serial zone inlet missing'
@@ -333,25 +275,12 @@
                     ),
                     msg=f'{serial_zone.outlet_unit.name} connection to {col.bottom.name}'
                 )
-=======
-        self.assertTrue(flow_sheet.connection_exists("source", "serial_inlet"))
-
-        self.assertTrue(flow_sheet.connection_exists("serial_inlet", "column_0"))
-        self.assertTrue(flow_sheet.connection_exists("serial_inlet", "column_1"))
-
-        self.assertTrue(flow_sheet.connection_exists("column_0", "column_1"))
-        self.assertTrue(flow_sheet.connection_exists("column_0", "serial_outlet"))
-
-        self.assertTrue(flow_sheet.connection_exists("column_1", "column_0"))
-        self.assertTrue(flow_sheet.connection_exists("column_1", "serial_outlet"))
->>>>>>> 1bee7221
 
         # Parallel
         builder = self.create_parallel()
         flow_sheet = builder.build_flow_sheet()
         parallel_zone = builder.zones[0]
 
-<<<<<<< HEAD
         self.assertTrue(
             flow_sheet.connection_exists('source', parallel_zone.inlet_unit.name),
             msg='Parallel zone inlet missing'
@@ -391,17 +320,6 @@
                     ),
                     msg=f'{parallel_zone.outlet_unit.name} connection to {col.bottom.name}'
                 )
-=======
-        self.assertTrue(flow_sheet.connection_exists("source", "parallel_inlet"))
-
-        self.assertTrue(flow_sheet.connection_exists("parallel_inlet", "column_0"))
-
-        self.assertTrue(flow_sheet.connection_exists("parallel_inlet", "column_1"))
-
-        self.assertTrue(flow_sheet.connection_exists("column_0", "parallel_outlet"))
-
-        self.assertTrue(flow_sheet.connection_exists("column_1", "parallel_outlet"))
->>>>>>> 1bee7221
 
         # SMB
         builder = self.create_smb()
@@ -409,27 +327,19 @@
         zones = builder.zones
         cols = builder.columns
 
-        self.assertTrue(flow_sheet.connection_exists("eluent", "zone_I_inlet"))
-        self.assertTrue(flow_sheet.connection_exists("feed", "zone_III_inlet"))
+        self.assertTrue(flow_sheet.connection_exists('eluent', 'zone_I_inlet'))
+        self.assertTrue(flow_sheet.connection_exists('feed', 'zone_III_inlet'))
 
         self.assertTrue(flow_sheet.connection_exists("zone_I_outlet", "extract"))
         self.assertTrue(flow_sheet.connection_exists("zone_I_outlet", "zone_II_inlet"))
-<<<<<<< HEAD
-
-        self.assertTrue(
-            flow_sheet.connection_exists('zone_I_outlet', 'extract')
-        )
-        self.assertTrue(
-            flow_sheet.connection_exists('zone_I_outlet', 'zone_II_inlet')
-        )
-=======
->>>>>>> 1bee7221
+
+        self.assertTrue(flow_sheet.connection_exists("zone_I_outlet", "extract"))
+        self.assertTrue(flow_sheet.connection_exists("zone_I_outlet", "zone_II_inlet"))
 
         self.assertTrue(
             flow_sheet.connection_exists("zone_II_outlet", "zone_III_inlet")
         )
 
-<<<<<<< HEAD
         # Each zone inlet should connect to top of each column
         for zone in zones:
             for col in cols:
@@ -457,54 +367,6 @@
                         flow_sheet.connection_exists(col.bottom.name, zone.outlet_unit.name),
                         msg=f'{col.bottom.name} connection to {zone.name}'
                     )
-=======
-        self.assertTrue(flow_sheet.connection_exists("zone_III_outlet", "raffinate"))
-        self.assertTrue(
-            flow_sheet.connection_exists("zone_III_outlet", "zone_IV_inlet")
-        )
-
-        self.assertTrue(flow_sheet.connection_exists("zone_IV_outlet", "zone_I_inlet"))
-
-        self.assertTrue(flow_sheet.connection_exists("zone_I_inlet", "column_0"))
-        self.assertTrue(flow_sheet.connection_exists("zone_I_inlet", "column_1"))
-        self.assertTrue(flow_sheet.connection_exists("zone_I_inlet", "column_2"))
-        self.assertTrue(flow_sheet.connection_exists("zone_I_inlet", "column_3"))
-
-        self.assertTrue(flow_sheet.connection_exists("zone_II_inlet", "column_0"))
-        self.assertTrue(flow_sheet.connection_exists("zone_II_inlet", "column_1"))
-        self.assertTrue(flow_sheet.connection_exists("zone_II_inlet", "column_2"))
-        self.assertTrue(flow_sheet.connection_exists("zone_II_inlet", "column_3"))
-
-        self.assertTrue(flow_sheet.connection_exists("zone_III_inlet", "column_0"))
-        self.assertTrue(flow_sheet.connection_exists("zone_III_inlet", "column_1"))
-        self.assertTrue(flow_sheet.connection_exists("zone_III_inlet", "column_2"))
-        self.assertTrue(flow_sheet.connection_exists("zone_III_inlet", "column_3"))
-
-        self.assertTrue(flow_sheet.connection_exists("zone_IV_inlet", "column_0"))
-        self.assertTrue(flow_sheet.connection_exists("zone_IV_inlet", "column_1"))
-        self.assertTrue(flow_sheet.connection_exists("zone_IV_inlet", "column_2"))
-        self.assertTrue(flow_sheet.connection_exists("zone_IV_inlet", "column_3"))
-
-        self.assertTrue(flow_sheet.connection_exists("column_0", "zone_I_outlet"))
-        self.assertTrue(flow_sheet.connection_exists("column_0", "zone_II_outlet"))
-        self.assertTrue(flow_sheet.connection_exists("column_0", "zone_III_outlet"))
-        self.assertTrue(flow_sheet.connection_exists("column_0", "zone_IV_outlet"))
-
-        self.assertTrue(flow_sheet.connection_exists("column_1", "zone_I_outlet"))
-        self.assertTrue(flow_sheet.connection_exists("column_1", "zone_II_outlet"))
-        self.assertTrue(flow_sheet.connection_exists("column_1", "zone_III_outlet"))
-        self.assertTrue(flow_sheet.connection_exists("column_1", "zone_IV_outlet"))
-
-        self.assertTrue(flow_sheet.connection_exists("column_2", "zone_I_outlet"))
-        self.assertTrue(flow_sheet.connection_exists("column_2", "zone_II_outlet"))
-        self.assertTrue(flow_sheet.connection_exists("column_2", "zone_III_outlet"))
-        self.assertTrue(flow_sheet.connection_exists("column_2", "zone_IV_outlet"))
-
-        self.assertTrue(flow_sheet.connection_exists("column_3", "zone_I_outlet"))
-        self.assertTrue(flow_sheet.connection_exists("column_3", "zone_II_outlet"))
-        self.assertTrue(flow_sheet.connection_exists("column_3", "zone_III_outlet"))
-        self.assertTrue(flow_sheet.connection_exists("column_3", "zone_IV_outlet"))
->>>>>>> 1bee7221
 
     def test_column_position_indices(self):
         """Test column position indices."""
@@ -612,7 +474,6 @@
         # Serial
         builder = self.create_serial()
         process = builder.build_process()
-<<<<<<< HEAD
         serial_zone = builder.zones[0]
         t0 = 0.0
 
@@ -628,34 +489,10 @@
                 name = col.bottom.name
                 flow_rate = process.flow_rate_timelines[name].total_in[None].value(t0)
                 np.testing.assert_almost_equal(flow_rate, 2e-7)
-=======
-
-        serial_inlet = process.flow_rate_timelines["serial_inlet"]
-        serial_outlet = process.flow_rate_timelines["serial_outlet"]
-        column_0 = process.flow_rate_timelines["column_0"]
-        column_1 = process.flow_rate_timelines["column_1"]
-
-        flow_rate = serial_inlet.total_in[None].value(0)
-        flow_rate_expected = 2e-7
-        np.testing.assert_almost_equal(flow_rate, flow_rate_expected)
-
-        flow_rate = serial_outlet.total_in[None].value(0)
-        flow_rate_expected = 2e-7
-        np.testing.assert_almost_equal(flow_rate, flow_rate_expected)
-
-        flow_rate = column_0.total_in[None].value(0)
-        flow_rate_expected = 2e-7
-        np.testing.assert_almost_equal(flow_rate, flow_rate_expected)
-
-        flow_rate = column_1.total_in[None].value(0)
-        flow_rate_expected = 2e-7
-        np.testing.assert_almost_equal(flow_rate, flow_rate_expected)
->>>>>>> 1bee7221
 
         # Parallel (flow is split between columns)
         builder = self.create_parallel()
         process = builder.build_process()
-<<<<<<< HEAD
         parallel_zone = builder.zones[0]
         t0 = 0.0
 
@@ -672,44 +509,15 @@
                 name = col.bottom.name
                 flow_rate = process.flow_rate_timelines[name].total_in[None].value(t0)
                 np.testing.assert_almost_equal(flow_rate, share)
-=======
-
-        parallel_inlet = process.flow_rate_timelines["parallel_inlet"]
-        column_0 = process.flow_rate_timelines["column_0"]
-        column_1 = process.flow_rate_timelines["column_1"]
-
-        flow_rate = parallel_inlet.total_in[None].value(0)
-        flow_rate_expected = 2e-7
-        np.testing.assert_almost_equal(flow_rate, flow_rate_expected)
-
-        flow_rate = parallel_inlet.total_in[None].value(0)
-        flow_rate_expected = 2e-7
-        np.testing.assert_almost_equal(flow_rate, flow_rate_expected)
-
-        flow_rate = column_0.total_in[None].value(0)
-        flow_rate_expected = 1e-7
-        np.testing.assert_almost_equal(flow_rate, flow_rate_expected)
-
-        flow_rate = column_1.total_in[None].value(0)
-        flow_rate_expected = 1e-7
-        np.testing.assert_almost_equal(flow_rate, flow_rate_expected)
->>>>>>> 1bee7221
 
         # Multi-Zone (Side streams between zones)
         builder = self.create_multi_zone()
         process = builder.build_process()
 
-<<<<<<< HEAD
         serial_inlet = process.flow_rate_timelines['serial_inlet']
         parallel_inlet = process.flow_rate_timelines['parallel_inlet']
         column_0 = process.flow_rate_timelines['column_downstream_0']
         column_2 = process.flow_rate_timelines['column_downstream_2']
-=======
-        serial_inlet = process.flow_rate_timelines["serial_inlet"]
-        parallel_inlet = process.flow_rate_timelines["parallel_inlet"]
-        column_0 = process.flow_rate_timelines["column_0"]
-        column_2 = process.flow_rate_timelines["column_2"]
->>>>>>> 1bee7221
 
         flow_rate = serial_inlet.total_in[None].value(0)
         flow_rate_expected = 2e-7
@@ -746,7 +554,6 @@
         builder = self.create_multi_zone()
         process = builder.build_process()
 
-<<<<<<< HEAD
         checks = [
             # (column index, time, expected flow_direction)
             (0, 0, 1),
@@ -758,20 +565,6 @@
         for col_index, t, expected in checks:
             bottom_name = builder.columns[col_index].bottom.name
             path = f'flow_sheet.{bottom_name}.flow_direction'
-=======
-        # Initial state
-        t = 0
-
-        tl = process.parameter_timelines["flow_sheet.column_0.flow_direction"]
-        flow_direction = tl.value(t)
-        flow_direction_expected = 1
-        np.testing.assert_almost_equal(flow_direction, flow_direction_expected)
-
-        tl = process.parameter_timelines["flow_sheet.column_2.flow_direction"]
-        flow_direction = tl.value(t)
-        flow_direction_expected = -1
-        np.testing.assert_almost_equal(flow_direction, flow_direction_expected)
->>>>>>> 1bee7221
 
             with self.subTest(column=col_index, time=t, unit=bottom_name):
                 tl = process.parameter_timelines[path]
@@ -780,7 +573,6 @@
                     flow_direction, expected
                     )
 
-<<<<<<< HEAD
     def test_single_subunit_column(self):
         """Test a system with a single column subunit."""
         builder = self.create_serial()
@@ -837,17 +629,6 @@
                     ),
                     msg=f'{this_col_name} connection to {next_col_name}'
                 )
-=======
-        tl = process.parameter_timelines["flow_sheet.column_0.flow_direction"]
-        flow_direction = tl.value(t)
-        flow_direction_expected = -1
-        np.testing.assert_almost_equal(flow_direction, flow_direction_expected)
-
-        tl = process.parameter_timelines["flow_sheet.column_2.flow_direction"]
-        flow_direction = tl.value(t)
-        flow_direction_expected = 1
-        np.testing.assert_almost_equal(flow_direction, flow_direction_expected)
->>>>>>> 1bee7221
 
     def test_simulation(self):
         builder = self.create_serial()
@@ -859,7 +640,6 @@
         self.assertEqual(simulation_results.exit_flag, 0)
 
 
-<<<<<<< HEAD
 class Test_SerialCarousel(unittest.TestCase):
     """
     Test suite to handle the specific implementations for the SerialCarouselBuilder.
@@ -1001,8 +781,146 @@
         self.assertEqual(simulation_results.exit_flag, 0)
 
 
-if __name__ == '__main__':
-=======
+class Test_SerialCarousel(unittest.TestCase):
+    """
+    Test suite to handle the specific implementations for the SerialCarouselBuilder.
+    """
+    def setUp(self):
+        self.component_system = ComponentSystem(2)
+
+        self.binding_model = Linear(self.component_system)
+        self.binding_model.adsorption_rate = [6, 8]
+        self.binding_model.desorption_rate = [1, 1]
+
+        self.column = [
+            LumpedRateModelWithoutPores(self.component_system, name='upstream'),
+            LumpedRateModelWithoutPores(self.component_system, name='downstream')
+            ]
+        for subunit in self.column:
+            subunit.length = 0.6
+            subunit.diameter = 0.024
+            subunit.axial_dispersion = 4.7e-7
+            subunit.total_porosity = 0.7
+
+            subunit.binding_model = self.binding_model
+
+        self.pipe = LumpedRateModelWithoutPores(self.component_system, name='pipe')
+        
+    def create_carousel(self, with_pipe:bool):
+        source = Inlet(self.component_system, name='feed')
+        sink = Outlet(self.component_system, name='raffinate')
+        serial_zone = SerialZone(self.component_system, 'serial_zone', 3)
+
+        builder = SerialCarouselBuilder(self.component_system, 'serial_carousel')
+        builder.column = self.column
+        if with_pipe:
+            builder.pipe = self.pipe
+        
+        builder.add_unit(source)
+        builder.add_unit(sink)
+        builder.add_unit(serial_zone)
+
+        builder.add_connection(source, serial_zone)
+        builder.add_connection(serial_zone, sink)
+
+        builder.switch_time = 300
+
+        return builder, serial_zone
+    
+    def test_units_and_pipes(self):
+        """Check if units are created, and pipes if passed."""
+        for mode in (False, True):
+            builder, _ = self.create_carousel(with_pipe=mode)
+            flow_sheet = builder.build_flow_sheet()
+
+            # Expect 3 columns * 2 subunits = 6 units total
+            n_cols = builder.n_columns
+            n_col_units_expected =  n_cols * len(builder.column)
+            n_pipes_expected = n_cols if mode else 0  # system with n cols has n pipes
+            self.assertEqual(
+                len([u for u in flow_sheet.units if 'pipe_' in u.name]),
+                n_pipes_expected
+            )
+            self.assertEqual(
+                len([u for u in flow_sheet.units if 'column_' in u.name]),
+                n_col_units_expected
+            )
+    
+    def test_ring_connections(self):
+        """Check if column bottom -> pipe -> column top."""
+        builder, _ = self.create_carousel(with_pipe=True)
+        flow_sheet = builder.build_flow_sheet()
+        for this_col, next_col in zip(
+            builder.columns, builder.columns[1:] + builder.columns[:1]
+        ):
+            pipe_name = f'pipe_{this_col.index}_{next_col.index}'
+            self.assertTrue(
+                flow_sheet.connection_exists(
+                    this_col.bottom.name, pipe_name
+                )
+            )
+            self.assertTrue(
+                pipe_name, next_col.top.name
+            )
+
+        builder, _ = self.create_carousel(with_pipe=False)
+        flow_sheet = builder.build_flow_sheet()
+        for this_col, next_col in zip(
+            builder.columns, builder.columns[1:] + builder.columns[:1]
+        ):
+            self.assertTrue(
+                flow_sheet.connection_exists(
+                    this_col.bottom.name, next_col.top.name
+                )
+            )
+    
+    def test_pipe_initial_state(self):
+        """Check that pipe initial states are set to the owning zone."""
+        builder, zone = self.create_carousel(with_pipe=True)
+        zone.initial_state = [
+            {'c': [1, 1]}, {'c': [2, 2]}, {'c': [3, 3]}
+        ]
+        flow_sheet = builder.build_flow_sheet()
+        for this_col, next_col in zip(
+            builder.columns, builder.columns[1:] + builder.columns[:1]
+        ):
+            pipe = flow_sheet[f'pipe_{this_col.index}_{next_col.index}']
+            expected = zone.initial_state[this_col.index]['c']
+            self.assertAlmostEqual(
+                pipe.initial_state['c'], expected
+            )
+    
+    def test_event_targets(self):
+        """Check that events route the correct ports."""
+        builder, _ = self.create_carousel(with_pipe=True)
+        process = builder.build_process()
+
+        event_names = {e.name:e for e in process.events}
+
+        # First column
+        evt = event_names['column_0_0']
+        self.assertEqual(
+            evt.parameter_path,
+            'flow_sheet.output_states.column_downstream_0'
+        )
+        self.assertEqual(evt.state, builder.n_zones) # should be routed to last port
+        
+        # Last column
+        evt = event_names['column_2_0']
+        self.assertEqual(
+            evt.parameter_path,
+            'flow_sheet.output_states.column_downstream_2'
+            )
+        self.assertEqual(evt.state, 0)  # should be routed to zone outlet (first port)
+
+    def test_simulate(self):
+        builder, _ = self.create_carousel(with_pipe=False)
+        process = builder.build_process()
+        process_simulator = Cadet()
+        simulation_results = process_simulator.simulate(process)
+
+        self.assertEqual(simulation_results.exit_flag, 0)
+
+
 if __name__ == "__main__":
->>>>>>> 1bee7221
     unittest.main()