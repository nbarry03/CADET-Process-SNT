--- conflicted
+++ resolved
@@ -20,12 +20,8 @@
 
 bed_porosity = 0.3
 particle_porosity = 0.6
-<<<<<<< HEAD
 particle_radius = [1e-4]
 par_type_volfrac = [1]
-=======
-particle_radius = 1e-4
->>>>>>> 1bee7221
 total_porosity = bed_porosity + (1 - bed_porosity) * particle_porosity
 const_solid_volume = volume * (1 - total_porosity)
 init_liquid_volume = volume * total_porosity
@@ -84,87 +80,6 @@
     return lrm
 
 
-@pytest.fixture
-def lrmp(component_system):
-    lrmp = LumpedRateModelWithPores(component_system, name="test_lrmp")
-    lrmp.length = length
-    lrmp.diameter = diameter
-    lrmp.axial_dispersion = axial_dispersion
-    lrmp.bed_porosity = bed_porosity
-    lrmp.particle_radius = particle_radius
-    lrmp.particle_porosity = particle_porosity
-    lrmp.film_diffusion = [film_diffusion_0, film_diffusion_1]
-    return lrmp
-
-
-@pytest.fixture
-def grm(components=2):
-    grm = GeneralRateModel(ComponentSystem(components), name="test_grm")
-    grm.length = length
-    grm.diameter = diameter
-    grm.axial_dispersion = axial_dispersion
-    grm.bed_porosity = bed_porosity
-    grm.particle_radius = particle_radius
-    grm.particle_porosity = particle_porosity
-    grm.film_diffusion = [film_diffusion_0, film_diffusion_1]
-    grm.pore_diffusion = [pore_diffusion_0, pore_diffusion_1]
-    return grm
-
-
-@pytest.fixture
-def mct(components=1):
-    mct = MCT(ComponentSystem(components), nchannel=3, name="test_mct")
-    mct.length = length
-    mct.channel_cross_section_areas = channel_cross_section_areas
-    mct.axial_dispersion = axial_dispersion
-    mct.exchange_matrix = exchange_matrix
-    return mct
-
-
-@pytest.mark.parametrize(
-    "unit_operation, expected_geometry",
-    [
-        (
-            "cstr",
-            {
-                "volume_liquid": total_porosity * volume,
-                "volume_solid": (1 - total_porosity) * volume,
-            },
-        ),
-        (
-            "lrm",
-            {
-                "cross_section_area": cross_section_area,
-                "total_porosity": total_porosity,
-                "volume": volume,
-                "volume_interstitial": total_porosity * volume,
-                "volume_liquid": total_porosity * volume,
-                "volume_solid": (1 - total_porosity) * volume,
-            },
-        ),
-        (
-            "lrmp",
-            {
-                "cross_section_area": cross_section_area,
-                "total_porosity": total_porosity,
-                "volume": volume,
-                "volume_interstitial": bed_porosity * volume,
-                "volume_liquid": total_porosity * volume,
-                "volume_solid": (1 - total_porosity) * volume,
-            },
-        ),
-        (
-            "mct",
-            {
-                "volume": length * sum(channel_cross_section_areas),
-            },
-        ),
-    ],
-)
-def test_geometry(unit_operation, expected_geometry, request):
-    unit = request.getfixturevalue(unit_operation)
-
-<<<<<<< HEAD
 @pytest.fixture
 def lrmp(component_system):
     lrmp = LumpedRateModelWithPores(component_system, name="test_lrmp")
@@ -177,15 +92,8 @@
     lrmp.particle_porosity = particle_porosity
     lrmp.film_diffusion = [film_diffusion_0, film_diffusion_1]
     return lrmp
-=======
-    if "total_porosity" in expected_geometry:
-        assert unit.total_porosity == expected_geometry["total_porosity"]
->>>>>>> 1bee7221
-
-    if "volume" in expected_geometry:
-        assert unit.volume == expected_geometry["volume"]
-
-<<<<<<< HEAD
+
+
 @pytest.fixture
 def grm(components=2):
     grm = GeneralRateModel(ComponentSystem(components), name="test_grm")
@@ -200,12 +108,71 @@
     grm.pore_diffusion = [pore_diffusion_0, pore_diffusion_1]
     grm.discretization.npar = [5]
     return grm
-=======
+
+
+@pytest.fixture
+def mct(components=1):
+    mct = MCT(ComponentSystem(components), nchannel=3, name="test_mct")
+    mct.length = length
+    mct.channel_cross_section_areas = channel_cross_section_areas
+    mct.axial_dispersion = axial_dispersion
+    mct.exchange_matrix = exchange_matrix
+    return mct
+
+
+@pytest.mark.parametrize(
+    "unit_operation, expected_geometry",
+    [
+        (
+            "cstr",
+            {
+                "volume_liquid": total_porosity * volume,
+                "volume_solid": (1 - total_porosity) * volume,
+            },
+        ),
+        (
+            "lrm",
+            {
+                "cross_section_area": cross_section_area,
+                "total_porosity": total_porosity,
+                "volume": volume,
+                "volume_interstitial": total_porosity * volume,
+                "volume_liquid": total_porosity * volume,
+                "volume_solid": (1 - total_porosity) * volume,
+            },
+        ),
+        (
+            "lrmp",
+            {
+                "cross_section_area": cross_section_area,
+                "total_porosity": total_porosity,
+                "volume": volume,
+                "volume_interstitial": bed_porosity * volume,
+                "volume_liquid": total_porosity * volume,
+                "volume_solid": (1 - total_porosity) * volume,
+            },
+        ),
+        (
+            "mct",
+            {
+                "volume": length * sum(channel_cross_section_areas),
+            },
+        ),
+    ],
+)
+def test_geometry(unit_operation, expected_geometry, request):
+    unit = request.getfixturevalue(unit_operation)
+
+    if "total_porosity" in expected_geometry:
+        assert unit.total_porosity == expected_geometry["total_porosity"]
+
+    if "volume" in expected_geometry:
+        assert unit.volume == expected_geometry["volume"]
+
     if "volume_interstitial" in expected_geometry:
         assert np.isclose(
             unit.volume_interstitial, expected_geometry["volume_interstitial"]
         )
->>>>>>> 1bee7221
 
     if "volume_liquid" in expected_geometry:
         assert np.isclose(unit.volume_liquid, expected_geometry["volume_liquid"])
@@ -220,16 +187,6 @@
         assert np.isclose(unit.diameter, diameter / (2**0.5))
 
 
-<<<<<<< HEAD
-    if "cross_section_area" in expected_geometry:
-        assert unit.cross_section_area == expected_geometry["cross_section_area"]
-
-        unit.cross_section_area = cross_section_area / 2
-        assert np.isclose(unit.diameter, diameter / (2**0.5))
-
-
-=======
->>>>>>> 1bee7221
 @pytest.mark.parametrize(
     "input_c, expected_c",
     [
@@ -336,10 +293,7 @@
                 "pore_accessibility": [1, 1],
                 "film_diffusion": [film_diffusion_0, film_diffusion_1],
                 "particle_radius": particle_radius,
-<<<<<<< HEAD
                 "par_type_volfrac": par_type_volfrac,
-=======
->>>>>>> 1bee7221
                 "particle_porosity": particle_porosity,
                 "flow_direction": flow_direction,
                 "c": [0, 0],
@@ -375,10 +329,7 @@
                 "pore_accessibility": [1, 1],
                 "film_diffusion": [film_diffusion_0, film_diffusion_1],
                 "particle_radius": particle_radius,
-<<<<<<< HEAD
                 "par_type_volfrac": par_type_volfrac,
-=======
->>>>>>> 1bee7221
                 "particle_porosity": particle_porosity,
                 "pore_diffusion": [pore_diffusion_0, pore_diffusion_1],
                 "surface_diffusion": None,
@@ -389,11 +340,7 @@
                 "discretization": {
                     "ncol": 100,
                     "par_geom": "SPHERE",
-<<<<<<< HEAD
                     "npar": [5],
-=======
-                    "npar": 5,
->>>>>>> 1bee7221
                     "par_disc_type": "EQUIDISTANT_PAR",
                     "par_boundary_order": 2,
                     "fix_zero_surface_diffusion": False,
